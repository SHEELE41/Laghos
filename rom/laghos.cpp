// Copyright (c) 2017, Lawrence Livermore National Security, LLC. Produced at
// the Lawrence Livermore National Laboratory. LLNL-CODE-734707. All Rights
// reserved. See files LICENSE and NOTICE for details.
//
// This file is part of CEED, a collection of benchmarks, miniapps, software
// libraries and APIs for efficient high-order finite element and spectral
// element discretizations for exascale applications. For more information and
// source code availability see http://github.com/ceed.
//
// The CEED research is supported by the Exascale Computing Project 17-SC-20-SC,
// a collaborative effort of two U.S. Department of Energy organizations (Office
// of Science and the National Nuclear Security Administration) responsible for
// the planning and preparation of a capable exascale ecosystem, including
// software, applications, hardware, advanced system engineering and early
// testbed platforms, in support of the nation's exascale computing imperative.
//
//                     __                __
//                    / /   ____  ____  / /_  ____  _____
//                   / /   / __ `/ __ `/ __ \/ __ \/ ___/
//                  / /___/ /_/ / /_/ / / / / /_/ (__  )
//                 /_____/\__,_/\__, /_/ /_/\____/____/
//                             /____/
//
//             High-order Lagrangian Hydrodynamics Miniapp
//
// Laghos(LAGrangian High-Order Solver) is a miniapp that solves the
// time-dependent Euler equation of compressible gas dynamics in a moving
// Lagrangian frame using unstructured high-order finite element spatial
// discretization and explicit high-order time-stepping. Laghos is based on the
// numerical algorithm described in the following article:
//
//    V. Dobrev, Tz. Kolev and R. Rieben, "High-order curvilinear finite element
//    methods for Lagrangian hydrodynamics", SIAM Journal on Scientific
//    Computing, (34) 2012, pp. B606–B641, https://doi.org/10.1137/120864672.
//
// Test problems:
//    p = 0  --> Taylor-Green vortex (smooth problem).
//    p = 1  --> Sedov blast.
//    p = 2  --> 1D Sod shock tube.
//    p = 3  --> Triple point.
//    p = 4  --> Gresho vortex (smooth problem).
//    p = 5  --> 2D Riemann problem, config. 12 of doi.org/10.1002/num.10025
//    p = 6  --> 2D Riemann problem, config.  6 of doi.org/10.1002/num.10025
//    p = 7  --> 2D Rayleigh-Taylor instability problem.//
//
// Sample runs: see README.md, section 'Verification of Results'.
//
// Combinations resulting in 3D uniform Cartesian MPI partitionings of the mesh:
// -m data/cube01_hex.mesh   -pt 211 for  2 / 16 / 128 / 1024 ... tasks.
// -m data/cube_922_hex.mesh -pt 921 for    / 18 / 144 / 1152 ... tasks.
// -m data/cube_522_hex.mesh -pt 522 for    / 20 / 160 / 1280 ... tasks.
// -m data/cube_12_hex.mesh  -pt 311 for  3 / 24 / 192 / 1536 ... tasks.
// -m data/cube01_hex.mesh   -pt 221 for  4 / 32 / 256 / 2048 ... tasks.
// -m data/cube_922_hex.mesh -pt 922 for    / 36 / 288 / 2304 ... tasks.
// -m data/cube_522_hex.mesh -pt 511 for  5 / 40 / 320 / 2560 ... tasks.
// -m data/cube_12_hex.mesh  -pt 321 for  6 / 48 / 384 / 3072 ... tasks.
// -m data/cube01_hex.mesh   -pt 111 for  8 / 64 / 512 / 4096 ... tasks.
// -m data/cube_922_hex.mesh -pt 911 for  9 / 72 / 576 / 4608 ... tasks.
// -m data/cube_522_hex.mesh -pt 521 for 10 / 80 / 640 / 5120 ... tasks.
// -m data/cube_12_hex.mesh  -pt 322 for 12 / 96 / 768 / 6144 ... tasks.

#include "GreedyParameterPointRandomSampler.h"

#include "laghos_solver.hpp"
#include "laghos_timeinteg.hpp"
#include "laghos_rom.hpp"
#include "laghos_utils.hpp"
#include <fstream>
#include <limits.h>

#ifndef _WIN32
#include <sys/stat.h>  // mkdir
#else
#include <direct.h>    // _mkdir
#define mkdir(dir, mode) _mkdir(dir)
#endif

using namespace std;
using namespace mfem;
using namespace mfem::hydrodynamics;

// Choice for the problem setup.
static int problem, dim;
static double rhoRatio; // For Rayleigh-Taylor instability problem

double rho0(const Vector &);
void v0(const Vector &, Vector &);
double e0(const Vector &);
double gamma_func(const Vector &);
void display_banner(ostream & os);

int main(int argc, char *argv[])
{
    // Initialize MPI.
    MPI_Session mpi(argc, argv);
    int myid = mpi.WorldRank();
    int nprocs = mpi.WorldSize();

    // Print the banner.
    if (mpi.Root()) {
        display_banner(cout);
    }

    // Parse command-line options.
    problem = 1;
    const char *mesh_file = "data/cube01_hex.mesh";
    int rs_levels = 2;
    int rp_levels = 0;
    int order_v = 2;
    int order_e = 1;
    int ode_solver_type = 4;
    double t_final = 0.6;
    double cfl = 0.5;
    double cg_tol = 1e-8;
    double ftz_tol = 0.0;
    int cg_max_iter = 300;
    int max_tsteps = -1;
    bool p_assembly = true;
    bool impose_visc = false;
    bool visualization = false;
    int vis_steps = 5;
    bool visit = false;
    bool gfprint = false;
    const char *visit_basename = "Laghos";
    const char *basename = "";
    const char *twfile = "tw.csv";
    const char *twpfile = "twp.csv";
    int partition_type = 0;
    double blast_energy = 0.25;
    double blast_position[] = {0.0, 0.0, 0.0};
    double dt_factor = 1.0;
    bool rom_build_database = false;
    bool rom_use_database = false;
    bool rom_offline = false;
    bool rom_online = false;
    bool rom_restore = false;
    double sFactorX = 2.0;
    double sFactorV = 20.0;
    double sFactorE = 2.0;
    int numWindows = 0;
    int windowNumSamples = 0;
    int windowOverlapSamples = 0;
    double dtc = 0.0;
    int visitDiffCycle = -1;
    bool writeSol = false;
    bool solDiff = false;
    bool match_end_time = false;
    const char *normtype_char = "l2";
    const char *spaceTimeMethod = "spatial";
    const char *offsetType = "initial";
<<<<<<< HEAD
    const char *indicatorType = "time";
=======
    const char *greedyParam = "bef";
    const char *greedySamplingType = "random";
    const char *greedyErrorIndicatorType = "useLastLifted";
>>>>>>> b3c47ccf
    Array<double> twep;
    Array2D<int> twparam;
    ROM_Options romOptions;

    OptionsParser args(argc, argv);
    args.AddOption(&mesh_file, "-m", "--mesh",
                   "Mesh file to use.");
    args.AddOption(&rs_levels, "-rs", "--refine-serial",
                   "Number of times to refine the mesh uniformly in serial.");
    args.AddOption(&rp_levels, "-rp", "--refine-parallel",
                   "Number of times to refine the mesh uniformly in parallel.");
    args.AddOption(&problem, "-p", "--problem", "Problem setup to use.");
    args.AddOption(&order_v, "-ok", "--order-kinematic",
                   "Order (degree) of the kinematic finite element space.");
    args.AddOption(&order_e, "-ot", "--order-thermo",
                   "Order (degree) of the thermodynamic finite element space.");
    args.AddOption(&ode_solver_type, "-s", "--ode-solver",
                   "ODE solver: 1 - Forward Euler,\n\t"
                   "            2 - RK2 SSP, 3 - RK3 SSP, 4 - RK4, 6 - RK6,\n\t"
                   "            7 - RK2Avg.");
    args.AddOption(&t_final, "-tf", "--t-final",
                   "Final time; start time is 0.");
    args.AddOption(&cfl, "-cfl", "--cfl", "CFL-condition number.");
    args.AddOption(&cg_tol, "-cgt", "--cg-tol",
                   "Relative CG tolerance (velocity linear solve).");
    args.AddOption(&ftz_tol, "-ftz", "--ftz-tol",
                   "Absolute flush-to-zero tolerance.");
    args.AddOption(&cg_max_iter, "-cgm", "--cg-max-steps",
                   "Maximum number of CG iterations (velocity linear solve).");
    args.AddOption(&max_tsteps, "-ms", "--max-steps",
                   "Maximum number of steps (negative means no restriction).");
    args.AddOption(&p_assembly, "-pa", "--partial-assembly", "-fa",
                   "--full-assembly",
                   "Activate 1D tensor-based assembly (partial assembly).");
    args.AddOption(&impose_visc, "-iv", "--impose-viscosity", "-niv",
                   "--no-impose-viscosity",
                   "Use active viscosity terms even for smooth problems.");
    args.AddOption(&visualization, "-vis", "--visualization", "-no-vis",
                   "--no-visualization",
                   "Enable or disable GLVis visualization.");
    args.AddOption(&vis_steps, "-vs", "--visualization-steps",
                   "Visualize every n-th timestep.");
    args.AddOption(&match_end_time, "-met", "--match-end-time", "-no-met", "--no-match-end-time",
                   "Match the end time of each window.");
    args.AddOption(&visit, "-visit", "--visit", "-no-visit", "--no-visit",
                   "Enable or disable VisIt visualization.");
    args.AddOption(&gfprint, "-print", "--print", "-no-print", "--no-print",
                   "Enable or disable result output (files in mfem format).");
    args.AddOption(&basename, "-o", "--outputfilename",
                   "Name of the sub-folder to dump files within the run directory");
    args.AddOption(&visit_basename, "-k", "--visitfilename",
                   "Name of the visit dump files");
    args.AddOption(&twfile, "-tw", "--timewindowfilename",
                   "Name of the CSV file defining offline time windows");
    args.AddOption(&twpfile, "-twp", "--timewindowparamfilename",
                   "Name of the CSV file defining online time window parameters");
    args.AddOption(&partition_type, "-pt", "--partition",
                   "Customized x/y/z Cartesian MPI partitioning of the serial mesh.\n\t"
                   "Here x,y,z are relative task ratios in each direction.\n\t"
                   "Example: with 48 mpi tasks and -pt 321, one would get a Cartesian\n\t"
                   "partition of the serial mesh by (6,4,2) MPI tasks in (x,y,z).\n\t"
                   "NOTE: the serially refined mesh must have the appropriate number\n\t"
                   "of zones in each direction, e.g., the number of zones in direction x\n\t"
                   "must be divisible by the number of MPI tasks in direction x.\n\t"
                   "Available options: 11, 21, 111, 211, 221, 311, 321, 322, 432.");
    args.AddOption(&rom_build_database, "-build-database", "--build-database", "-no-build-database", "--no-build-database",
                   "Enable or disable ROM database building.");
    args.AddOption(&rom_use_database, "-use-database", "--use-database", "-no-use-database", "--no-use-database",
                   "Enable or disable ROM database usage.");
    args.AddOption(&rom_offline, "-offline", "--offline", "-no-offline", "--no-offline",
                   "Enable or disable ROM offline computations and output.");
    args.AddOption(&rom_online, "-online", "--online", "-no-online", "--no-online",
                   "Enable or disable ROM online computations and output.");
    args.AddOption(&rom_restore, "-restore", "--restore", "-no-restore", "--no-restore",
                   "Enable or disable ROM restoration phase where ROM solution is lifted to FOM size.");
    args.AddOption(&romOptions.dimX, "-rdimx", "--rom_dimx", "ROM dimension for X.\n\t"
                   "Ceiling ROM dimension for X over all time windows.");
    args.AddOption(&romOptions.dimV, "-rdimv", "--rom_dimv", "ROM dimension for V.\n\t"
                   "Ceiling ROM dimension for V over all time windows.");
    args.AddOption(&romOptions.dimE, "-rdime", "--rom_dime", "ROM dimension for E.\n\t"
                   "Ceiling ROM dimension for E over all time windows.");
    args.AddOption(&romOptions.dimFv, "-rdimfv", "--rom_dimfv", "ROM dimension for Fv.\n\t"
                   "Ceiling ROM dimension for Fv over all time windows.");
    args.AddOption(&romOptions.dimFe, "-rdimfe", "--rom_dimfe", "ROM dimension for Fe.\n\t"
                   "Ceiling ROM dimension for Fe over all time windows.");
    args.AddOption(&romOptions.sampX, "-nsamx", "--numsamplex", "number of samples for X.");
    args.AddOption(&romOptions.sampV, "-nsamv", "--numsamplev", "number of samples for V.");
    args.AddOption(&romOptions.sampE, "-nsame", "--numsamplee", "number of samples for E.");
    args.AddOption(&romOptions.tsampV, "-ntsamv", "--numtsamplev", "number of time samples for V.");
    args.AddOption(&romOptions.tsampE, "-ntsame", "--numtsamplee", "number of time samples for E.");
    args.AddOption(&sFactorX, "-sfacx", "--sfactorx", "sample factor for X.");
    args.AddOption(&sFactorV, "-sfacv", "--sfactorv", "sample factor for V.");
    args.AddOption(&sFactorE, "-sface", "--sfactore", "sample factor for E.");
    args.AddOption(&romOptions.energyFraction, "-ef", "--rom-ef",
                   "Energy fraction for recommended ROM basis sizes.");
    args.AddOption(&romOptions.energyFraction_X, "-efx", "--rom-efx",
                   "Energy fraction for recommended X ROM basis size.");
    args.AddOption(&numWindows, "-nwin", "--numwindows", "Number of ROM time windows.");
    args.AddOption(&windowNumSamples, "-nwinsamp", "--numwindowsamples", "Number of samples in ROM windows.");
    args.AddOption(&windowOverlapSamples, "-nwinover", "--numwindowoverlap", "Number of samples for ROM window overlap.");
    args.AddOption(&dt_factor, "-dtFactor", "--dtFactor", "Scaling factor for dt.");
    args.AddOption(&dtc, "-dtc", "--dtc", "Fixed (constant) dt.");
    args.AddOption(&visitDiffCycle, "-visdiff", "--visdiff", "VisIt DC cycle to diff.");
    args.AddOption(&writeSol, "-writesol", "--writesol", "-no-writesol", "--no-writesol",
                   "Enable or disable write solution.");
    args.AddOption(&solDiff, "-soldiff", "--soldiff", "-no-soldiff", "--no-soldiff",
                   "Enable or disable solution difference norm computation.");
    args.AddOption(&romOptions.hyperreduce, "-romhr", "--romhr", "-no-romhr", "--no-romhr",
                   "Enable or disable ROM hyperreduction.");
    args.AddOption(&romOptions.hyperreduce_prep, "-romhrprep", "--romhrprep", "-no-romhrprep", "--no-romhrprep",
                   "Enable or disable ROM hyperreduction preprocessing.");
    args.AddOption(&romOptions.staticSVD, "-romsvds", "--romsvdstatic", "-no-romsvds", "--no-romsvds",
                   "Enable or disable ROM static SVD.");
    args.AddOption(&romOptions.randomizedSVD, "-romsvdrm", "--romsvdrandom", "-no-romsvdrm", "--no-romsvdrm",
                   "Enable or disable ROM randomized SVD.");
    args.AddOption(&romOptions.randdimX, "-randdimx", "--rand_dimx", "Randomized SVD subspace dimension for X.");
    args.AddOption(&romOptions.randdimV, "-randdimv", "--rand_dimv", "Randomized SVD subspace dimension for V.");
    args.AddOption(&romOptions.randdimE, "-randdime", "--rand_dime", "Randomized SVD subspace dimension for E.");
    args.AddOption(&romOptions.randdimFv, "-randdimfv", "--rand_dimfv", "Randomized SVD subspace dimension for Fv.");
    args.AddOption(&romOptions.randdimFe, "-randdimfe", "--rand_dimfe", "Randomized SVD subspace dimension for Fe.");
    args.AddOption(&romOptions.useOffset, "-romos", "--romoffset", "-no-romoffset", "--no-romoffset",
                   "Enable or disable initial state offset for ROM.");
    args.AddOption(&normtype_char, "-normtype", "--norm_type", "Norm type for relative error computation.");
    args.AddOption(&romOptions.max_dim, "-sdim", "--sdim", "ROM max sample dimension");
    args.AddOption(&romOptions.incSVD_linearity_tol, "-lintol", "--linearitytol", "The incremental SVD model linearity tolerance.");
    args.AddOption(&romOptions.incSVD_singular_value_tol, "-svtol", "--singularvaluetol", "The incremental SVD model singular value tolerance.");
    args.AddOption(&romOptions.incSVD_sampling_tol, "-samptol", "--samplingtol", "The incremental SVD model sampling tolerance.");
    args.AddOption(&greedyParam, "-greedy-param", "--greedy-param", "The domain to parameterize.");
    args.AddOption(&romOptions.greedyParamSpaceMin, "-greedy-param-min", "--greedy-param-min", "The minimum value of the parameter point space.");
    args.AddOption(&romOptions.greedyParamSpaceMax, "-greedy-param-max", "--greedy-param-max", "The maximum value of the parameter point space.");
    args.AddOption(&romOptions.greedyParamSpaceSize, "-greedy-param-size", "--greedy-param-size", "The number of values to search in the parameter point space.");
    args.AddOption(&romOptions.greedyTol, "-greedytol", "--greedytol", "The greedy algorithm tolerance.");
    args.AddOption(&romOptions.greedyAlpha, "-greedyalpha", "--greedyalpha", "The greedy algorithm alpha constant.");
    args.AddOption(&romOptions.greedyMaxClamp, "-greedymaxclamp", "--greedymaxclamp", "The greedy algorithm max clamp constant.");
    args.AddOption(&romOptions.greedySubsetSize, "-greedysubsize", "--greedysubsize", "The greedy algorithm subset size.");
    args.AddOption(&romOptions.greedyConvergenceSubsetSize, "-greedyconvsize", "--greedyconvsize", "The greedy algorithm convergence subset size.");
    args.AddOption(&greedySamplingType, "-greedysamptype", "--greedysamplingtype",
                   "Sampling type for the greedy algorithm.");
    args.AddOption(&greedyErrorIndicatorType, "-greedyerrindtype", "--greedyerrorindtype",
                   "Error indicator type for the greedy algorithm.");
    args.AddOption(&romOptions.SNS, "-romsns", "--romsns", "-no-romsns", "--no-romsns",
                   "Enable or disable SNS in hyperreduction on Fv and Fe");
    args.AddOption(&romOptions.GramSchmidt, "-romgs", "--romgramschmidt", "-no-romgs", "--no-romgramschmidt",
                   "Enable or disable Gram-Schmidt orthonormalization on V and E induced by mass matrices.");
    args.AddOption(&romOptions.rhoFactor, "-rhof", "--rhofactor", "Factor for scaling rho.");
    args.AddOption(&romOptions.atwoodFactor, "-af", "--atwoodfactor", "Factor for Atwood number in Rayleigh-Taylor instability problem.");
    args.AddOption(&romOptions.blast_energyFactor, "-bef", "--blastefactor", "Factor for scaling blast energy.");
    args.AddOption(&romOptions.parameterID, "-rpar", "--romparam", "ROM offline parameter index.");
    args.AddOption(&offsetType, "-rostype", "--romoffsettype",
                   "Offset type for initializing ROM windows.");
<<<<<<< HEAD
    args.AddOption(&indicatorType, "-loctype", "--romindicatortype",
                   "Indicator type for partitioning ROM windows.");
=======
    args.AddOption(&spaceTimeMethod, "-romst", "--romspacetimetype",
                   "Space-time method.");
>>>>>>> b3c47ccf
    args.AddOption(&romOptions.useXV, "-romxv", "--romusexv", "-no-romxv", "--no-romusexv",
                   "Enable or disable use of V basis for X-X0.");
    args.AddOption(&romOptions.useVX, "-romvx", "--romusevx", "-no-romvx", "--no-romusevx",
                   "Enable or disable use of X-X0 basis for V.");
    args.AddOption(&romOptions.mergeXV, "-romxandv", "--romusexandv", "-no-romxandv", "--no-romusexandv",
                   "Enable or disable merging of X-X0 and V bases.");
    args.AddOption(&romOptions.qdeim, "-qdeim", "--romuseqdeim", "-no-qdeim", "--no-romuseqdeim",
                   "Enable or disable use of QDEIM.");
    args.Parse();
    if (!args.Good())
    {
        if (mpi.Root()) {
            args.PrintUsage(cout);
        }
        return 1;
    }

    std::string outputPath = "run";
    if (std::string(basename) != "") {
        outputPath += "/" + std::string(basename);
    }
    if (mpi.Root()) {
        const char path_delim = '/';
        std::string::size_type pos = 0;
        do {
            pos = outputPath.find(path_delim, pos+1);
            std::string subdir = outputPath.substr(0, pos);
            mkdir(subdir.c_str(), 0777);
        }
        while (pos != std::string::npos);
        mkdir((outputPath + "/ROMoffset").c_str(), 0777);
        mkdir((outputPath + "/ROMsol").c_str(), 0777);
    }

    MFEM_VERIFY(!(romOptions.useXV && romOptions.useVX), "");
    MFEM_VERIFY(!(romOptions.useXV && romOptions.mergeXV) && !(romOptions.useVX && romOptions.mergeXV), "");
    MFEM_VERIFY(!(romOptions.hyperreduce && romOptions.hyperreduce_prep), "");

    if (romOptions.useXV) romOptions.dimX = romOptions.dimV;
    if (romOptions.useVX) romOptions.dimV = romOptions.dimX;

    romOptions.basename = &outputPath;

    romOptions.spaceTimeMethod = getSpaceTimeMethod(spaceTimeMethod);
    const bool spaceTime = (romOptions.spaceTimeMethod != no_space_time);

    const bool fom_data = spaceTime || !(rom_online && romOptions.hyperreduce);  // Whether to construct FOM data structures

    static std::map<std::string, NormType> localmap;
    localmap["l2"] = l2norm;
    localmap["l1"] = l1norm;
    localmap["max"] = maxnorm;

    NormType normtype = localmap[normtype_char];

    CAROM::GreedyParameterPointSampler* parameterPointGreedySampler = NULL;
    bool rom_calc_rel_error = false;

    // If using the greedy algorithm, initialize the parameter point greedy sampler.
    if (rom_build_database)
    {
        MFEM_VERIFY(!rom_offline && !rom_online && !rom_restore, "-offline, -online, -restore should be off when using -build-database");
        parameterPointGreedySampler = BuildROMDatabase(romOptions, t_final, myid, outputPath, rom_offline, rom_online, rom_calc_rel_error, greedyParam, greedyErrorIndicatorType, greedySamplingType);

        if (parameterPointGreedySampler->isComplete())
        {
            // The greedy algorithm procedure has ended
            if (myid == 0)
            {
                std::cout << "The greedy algorithm procedure has completed!" << std::endl;
            }
            return 1;
        }

        if (rom_online)
        {
            windowNumSamples = 0;
        }
    }

    // Use the ROM database to run the parametric case on another parameter point.
    if (rom_use_database)
    {
        MFEM_VERIFY(!rom_offline, "-offline should be off when -use-database is turned on");
        MFEM_VERIFY(!rom_build_database, "-build-database should be off when -use-database is turned on");
        parameterPointGreedySampler = UseROMDatabase(romOptions, myid, outputPath, greedyParam);
    }

    if (mpi.Root())
    {
        args.PrintOptions(cout);
    }

    MFEM_VERIFY(windowNumSamples == 0 || rom_offline, "-nwinsamp should be specified only in offline mode");
    MFEM_VERIFY(windowNumSamples == 0 || numWindows == 0, "-nwinsamp and -nwin cannot both be set");

    const bool usingWindows = (numWindows > 0 || windowNumSamples > 0);
    if (usingWindows)
    {
        if (romOptions.dimX  > 0) romOptions.max_dimX  = romOptions.dimX;
        if (romOptions.dimV  > 0) romOptions.max_dimV  = romOptions.dimV;
        if (romOptions.dimE  > 0) romOptions.max_dimE  = romOptions.dimE;
        if (romOptions.dimFv > 0) romOptions.max_dimFv = romOptions.dimFv;
        if (romOptions.dimFe > 0) romOptions.max_dimFe = romOptions.dimFe;
        if (rom_online || rom_restore)
        {
            double sFactor[]  = {sFactorX, sFactorV, sFactorE};
            const int err = ReadTimeWindowParameters(numWindows, outputPath + "/" + std::string(twpfile) + romOptions.basisIdentifier, twep, twparam, sFactor, myid == 0, romOptions.SNS);
            MFEM_VERIFY(err == 0, "Error in ReadTimeWindowParameters");
        }
        else if (rom_offline && windowNumSamples == 0)
        {
            const int err = ReadTimeWindows(numWindows, twfile, twep, myid == 0);
            MFEM_VERIFY(err == 0, "Error in ReadTimeWindows");
        }
    }
    else  // not using windows
    {
        numWindows = 1;  // one window for the entire simulation
        if (romOptions.SNS)
        {
            romOptions.dimFv = max(romOptions.dimFv, romOptions.dimV);
            romOptions.dimFe = max(romOptions.dimFe, romOptions.dimE);
        }
    }

    if (windowNumSamples > 0) romOptions.max_dim = windowNumSamples + windowOverlapSamples + 2;
    MFEM_VERIFY(windowOverlapSamples >= 0, "Negative window overlap");
    MFEM_VERIFY(windowOverlapSamples <= windowNumSamples, "Too many ROM window overlap samples.");

    StopWatch totalTimer;
    totalTimer.Start();

    // Read the serial mesh from the given mesh file on all processors.
    // Refine the mesh in serial to increase the resolution.
    Mesh* mesh = NULL;
    dim = 0;
    if (fom_data)
    {
        mesh = new Mesh(mesh_file, 1, 1);
        dim = mesh->Dimension();
        for (int lev = 0; lev < rs_levels; lev++) {
            mesh->UniformRefinement();
        }

        if (p_assembly && dim == 1)
        {
            p_assembly = false;
            if (mpi.Root())
            {
                cout << "Laghos does not support PA in 1D. Switching to FA." << endl;
            }
        }
    }

    // Parallel partitioning of the mesh.
    ParMesh* pmesh = NULL;
    if (fom_data)
    {
        const int num_tasks = mpi.WorldSize();
        int unit;
        int *nxyz = new int[dim];
        switch (partition_type)
        {
        case 0:
            for (int d = 0; d < dim; d++) {
                nxyz[d] = unit;
            }
            break;
        case 11:
        case 111:
            unit = floor(pow(num_tasks, 1.0 / dim) + 1e-2);
            for (int d = 0; d < dim; d++) {
                nxyz[d] = unit;
            }
            break;
        case 21: // 2D
            unit = floor(pow(num_tasks / 2, 1.0 / 2) + 1e-2);
            nxyz[0] = 2 * unit;
            nxyz[1] = unit;
            break;
        case 211: // 3D.
            unit = floor(pow(num_tasks / 2, 1.0 / 3) + 1e-2);
            nxyz[0] = 2 * unit;
            nxyz[1] = unit;
            nxyz[2] = unit;
            break;
        case 221: // 3D.
            unit = floor(pow(num_tasks / 4, 1.0 / 3) + 1e-2);
            nxyz[0] = 2 * unit;
            nxyz[1] = 2 * unit;
            nxyz[2] = unit;
            break;
        case 311: // 3D.
            unit = floor(pow(num_tasks / 3, 1.0 / 3) + 1e-2);
            nxyz[0] = 3 * unit;
            nxyz[1] = unit;
            nxyz[2] = unit;
            break;
        case 321: // 3D.
            unit = floor(pow(num_tasks / 6, 1.0 / 3) + 1e-2);
            nxyz[0] = 3 * unit;
            nxyz[1] = 2 * unit;
            nxyz[2] = unit;
            break;
        case 322: // 3D.
            unit = floor(pow(2 * num_tasks / 3, 1.0 / 3) + 1e-2);
            nxyz[0] = 3 * unit / 2;
            nxyz[1] = unit;
            nxyz[2] = unit;
            break;
        case 432: // 3D.
            unit = floor(pow(num_tasks / 3, 1.0 / 3) + 1e-2);
            nxyz[0] = 2 * unit;
            nxyz[1] = 3 * unit / 2;
            nxyz[2] = unit;
            break;
        case 511: // 3D.
            unit = floor(pow(num_tasks / 5, 1.0 / 3) + 1e-2);
            nxyz[0] = 5 * unit;
            nxyz[1] = unit;
            nxyz[2] = unit;
            break;
        case 521: // 3D.
            unit = floor(pow(num_tasks / 10, 1.0 / 3) + 1e-2);
            nxyz[0] = 5 * unit;
            nxyz[1] = 2 * unit;
            nxyz[2] = unit;
            break;
        case 522: // 3D.
            unit = floor(pow(num_tasks / 20, 1.0 / 3) + 1e-2);
            nxyz[0] = 5 * unit;
            nxyz[1] = 2 * unit;
            nxyz[2] = 2 * unit;
            break;
        case 911: // 3D.
            unit = floor(pow(num_tasks / 9, 1.0 / 3) + 1e-2);
            nxyz[0] = 9 * unit;
            nxyz[1] = unit;
            nxyz[2] = unit;
            break;
        case 921: // 3D.
            unit = floor(pow(num_tasks / 18, 1.0 / 3) + 1e-2);
            nxyz[0] = 9 * unit;
            nxyz[1] = 2 * unit;
            nxyz[2] = unit;
            break;
        case 922: // 3D.
            unit = floor(pow(num_tasks / 36, 1.0 / 3) + 1e-2);
            nxyz[0] = 9 * unit;
            nxyz[1] = 2 * unit;
            nxyz[2] = 2 * unit;
            break;
        default:
            if (myid == 0)
            {
                cout << "Unknown partition type: " << partition_type << '\n';
            }
            delete mesh;
            MPI_Finalize();
            return 3;
        }
        int product = 1;
        for (int d = 0; d < dim; d++) {
            product *= nxyz[d];
        }
        if (product == num_tasks)
        {
            int *partitioning = mesh->CartesianPartitioning(nxyz);
            pmesh = new ParMesh(MPI_COMM_WORLD, *mesh, partitioning);
            delete [] partitioning;
        }
        else
        {
            if (myid == 0)
            {
                cout << "Non-Cartesian partitioning through METIS will be used.\n";
#ifndef MFEM_USE_METIS
                cout << "MFEM was built without METIS. "
                     << "Adjust the number of tasks to use a Cartesian split." << endl;
#endif
            }
#ifndef MFEM_USE_METIS
            return 1;
#endif
            pmesh = new ParMesh(MPI_COMM_WORLD, *mesh);
        }
        delete [] nxyz;
        delete mesh;

        // Refine the mesh further in parallel to increase the resolution.
        for (int lev = 0; lev < rp_levels; lev++) {
            pmesh->UniformRefinement();
        }

        int nzones = pmesh->GetNE(), nzones_min, nzones_max;
        MPI_Reduce(&nzones, &nzones_min, 1, MPI_INT, MPI_MIN, 0, pmesh->GetComm());
        MPI_Reduce(&nzones, &nzones_max, 1, MPI_INT, MPI_MAX, 0, pmesh->GetComm());
        if (myid == 0)
        {
            cout << "Zones min/max: " << nzones_min << " " << nzones_max << endl;
        }
    }

    int source = 0;
    double dt = 0.0;

    std::string offlineParam_outputPath = outputPath + "/offline_param.csv";
    romOptions.offsetType = getOffsetStyle(offsetType);
    romOptions.indicatorType = getlocalROMIndicator(indicatorType);
    if (rom_online)
    {
        std::string filename = outputPath + "/ROMsol/romS_1";
        std::ifstream infile_romS(filename.c_str());
        MFEM_VERIFY(!infile_romS.good(), "ROMsol files already exist.")
        VerifyOfflineParam(dim, dt, romOptions, numWindows, twfile, offlineParam_outputPath, false);
    }

    // Define the parallel finite element spaces. We use:
    // - H1 (Gauss-Lobatto, continuous) for position and velocity.
    // - L2 (Bernstein, discontinuous) for specific internal energy.
    L2_FECollection L2FEC(order_e, dim, BasisType::Positive);
    H1_FECollection H1FEC(order_v, dim);
    ParFiniteElementSpace* L2FESpace = NULL;
    ParFiniteElementSpace* H1FESpace = NULL;
    if (fom_data)
    {
        L2FESpace = new ParFiniteElementSpace(pmesh, &L2FEC);
        H1FESpace = new ParFiniteElementSpace(pmesh, &H1FEC, pmesh->Dimension());
    }

    // Boundary conditions: all tests use v.n = 0 on the boundary, and we assume
    // that the boundaries are straight.
    Array<int> ess_tdofs, ess_vdofs;

    if (fom_data)
    {
        {
            Array<int> ess_bdr(pmesh->bdr_attributes.Max()), dofs_marker, dofs_list;
            for (int d = 0; d < pmesh->Dimension(); d++)
            {
                // Attributes 1/2/3 correspond to fixed-x/y/z boundaries, i.e., we must
                // enforce v_x/y/z = 0 for the velocity components.
                ess_bdr = 0;
                ess_bdr[d] = 1;
                H1FESpace->GetEssentialTrueDofs(ess_bdr, dofs_list, d);
                ess_tdofs.Append(dofs_list);
                H1FESpace->GetEssentialVDofs(ess_bdr, dofs_marker, d);
                FiniteElementSpace::MarkerToList(dofs_marker, dofs_list);
                ess_vdofs.Append(dofs_list);
            }
        }
    }

    // Define the explicit ODE solver used for time integration.
    ODESolver *ode_solver = NULL;
    ODESolver *ode_solver_dat = NULL;
    switch (ode_solver_type)
    {
    case 1:
        ode_solver = new ForwardEulerSolver;
        if (rom_build_database) ode_solver_dat = new ForwardEulerSolver;
        break;
    case 2:
        ode_solver = new RK2Solver(0.5);
        if (rom_build_database) ode_solver_dat = new RK2Solver(0.5);
        break;
    case 3:
        ode_solver = new RK3SSPSolver;
        if (rom_build_database) ode_solver_dat = new RK3SSPSolver;
        break;
    case 4:
        ode_solver = new RK4Solver;
        if (rom_build_database) ode_solver_dat = new RK4Solver;
        break;
    case 6:
        ode_solver = new RK6Solver;
        if (rom_build_database) ode_solver_dat = new RK6Solver;
        break;
    case 7:
        ode_solver = new RK2AvgSolver(rom_online, H1FESpace, L2FESpace);
        if (rom_build_database) ode_solver_dat = new RK2AvgSolver(rom_online, H1FESpace, L2FESpace);
        break;
    default:
        if (myid == 0)
        {
            cout << "Unknown ODE solver type: " << ode_solver_type << '\n';
        }
        delete pmesh;
        MPI_Finalize();
        return 3;
    }

    romOptions.RK2AvgSolver = (ode_solver_type == 7);

    if (fom_data)
    {

        HYPRE_Int glob_size_l2 = L2FESpace->GlobalTrueVSize();
        HYPRE_Int glob_size_h1 = H1FESpace->GlobalTrueVSize();

        if (mpi.Root())
        {
            cout << "Number of kinematic (position, velocity) dofs: "
                 << glob_size_h1 << endl;
            cout << "Number of specific internal energy dofs: "
                 << glob_size_l2 << endl;
        }
    }

    int Vsize_l2 = 0;
    int Vsize_h1 = 0;

    int tVsize_l2 = 0;
    int tVsize_h1 = 0;
    if (fom_data)
    {
        Vsize_l2 = L2FESpace->GetVSize();
        Vsize_h1 = H1FESpace->GetVSize();

        tVsize_l2 = L2FESpace->GetTrueVSize();
        tVsize_h1 = H1FESpace->GetTrueVSize();
    }

    // The monolithic BlockVector stores unknown fields as:
    // - 0 -> position
    // - 1 -> velocity
    // - 2 -> specific internal energy

    Array<int> true_offset(4);
    if (fom_data)
    {
        true_offset[0] = 0;
        true_offset[1] = true_offset[0] + Vsize_h1;
        true_offset[2] = true_offset[1] + Vsize_h1;
        true_offset[3] = true_offset[2] + Vsize_l2;
    }

    BlockVector* S = fom_data ? new BlockVector(true_offset) : NULL;

    // Define GridFunction objects for the position, velocity and specific
    // internal energy.  There is no function for the density, as we can always
    // compute the density values given the current mesh position, using the
    // property of pointwise mass conservation.
    ParGridFunction* x_gf = NULL;
    ParGridFunction* v_gf = NULL;
    ParGridFunction* e_gf = NULL;
    if (fom_data)
    {
        x_gf = new ParGridFunction();
        v_gf = new ParGridFunction();
        e_gf = new ParGridFunction();
        x_gf->MakeRef(H1FESpace, *S, true_offset[0]);
        v_gf->MakeRef(H1FESpace, *S, true_offset[1]);
        e_gf->MakeRef(L2FESpace, *S, true_offset[2]);

        // Initialize x_gf using the starting mesh coordinates.
        pmesh->SetNodalGridFunction(x_gf);
    }

    // Initialize the velocity.
    VectorFunctionCoefficient* v_coeff = NULL;
    if (fom_data)
    {
        v_coeff = new VectorFunctionCoefficient(pmesh->Dimension(), v0);
        v_gf->ProjectCoefficient(*v_coeff);
        for (int i = 0; i < ess_vdofs.Size(); i++)
        {
            (*v_gf)(ess_vdofs[i]) = 0.0;
        }
    }

    if (rom_offline) // Set VTos
    {
        Vector Vtdof(tVsize_h1);
        v_gf->GetTrueDofs(Vtdof);
        CAROM::Vector VtdofDist(Vtdof.GetData(), tVsize_h1, true, false);
        const double vnorm = VtdofDist.norm();
        romOptions.VTos = (vnorm == 0.0);
    }

    // Initialize density and specific internal energy values. We interpolate in
    // a non-positive basis to get the correct values at the dofs.  Then we do an
    // L2 projection to the positive basis in which we actually compute. The goal
    // is to get a high-order representation of the initial condition. Note that
    // this density is a temporary function and it will not be updated during the
    // time evolution.
    ParGridFunction* rho = NULL;
    rhoRatio = (1.0 + romOptions.atwoodFactor) / (1.0 - romOptions.atwoodFactor); // Rayleigh-Taylor initial density
    FunctionCoefficient rho_coeff0(rho0);
    ProductCoefficient rho_coeff(romOptions.rhoFactor, rho_coeff0);
    if (fom_data)
    {
        rho = new ParGridFunction(L2FESpace);
        L2_FECollection l2_fec(order_e, pmesh->Dimension());
        ParFiniteElementSpace l2_fes(pmesh, &l2_fec);
        ParGridFunction l2_rho(&l2_fes), l2_e(&l2_fes);
        l2_rho.ProjectCoefficient(rho_coeff);
        rho->ProjectGridFunction(l2_rho);
        if (problem == 1)
        {
            // For the Sedov test, we use a delta function at the origin.
            DeltaCoefficient e_coeff(blast_position[0], blast_position[1],
                                     blast_position[2], romOptions.blast_energyFactor*blast_energy);
            l2_e.ProjectCoefficient(e_coeff);
        }
        else
        {
            FunctionCoefficient e_coeff0(e0);
            ProductCoefficient e_coeff(1.0 / romOptions.rhoFactor, e_coeff0);
            l2_e.ProjectCoefficient(e_coeff);
        }
        e_gf->ProjectGridFunction(l2_e);
    }

    // Piecewise constant ideal gas coefficient over the Lagrangian mesh. The
    // gamma values are projected on a function that stays constant on the moving
    // mesh.
    L2_FECollection* mat_fec = NULL;
    ParFiniteElementSpace* mat_fes = NULL;
    ParGridFunction* mat_gf = NULL;
    FunctionCoefficient mat_coeff(gamma_func);
    GridFunctionCoefficient *mat_gf_coeff = NULL;
    if (fom_data)
    {
        mat_fec = new L2_FECollection(0, pmesh->Dimension());
        mat_fes = new ParFiniteElementSpace(pmesh, mat_fec);
        mat_gf = new ParGridFunction(mat_fes);
        mat_gf->ProjectCoefficient(mat_coeff);
        mat_gf_coeff = new GridFunctionCoefficient(mat_gf);
    }

    // Additional details, depending on the problem.
    bool visc = true, vort = false;
    switch (problem)
    {
    case 0:
        if (pmesh && pmesh->Dimension() == 2) {
            source = 1;
        }
        visc = false;
        break;
    case 1:
        visc = true;
        break;
    case 2:
        visc = true;
        break;
    case 3:
        visc = true;
        break;
    case 4:
        visc = false;
        break;
    case 5:
        visc = true;
        break;
    case 6:
        visc = true;
        break;
    case 7:
        visc = true;
        vort = true;
        source = 2;
        break;
    default:
        MFEM_ABORT("Wrong problem specification!");
    }
    if (impose_visc) {
        visc = true;
    }

    // 2D Rayleigh-Taylor penetration distance
    int pd1_vdof = -1, pd2_vdof = -1;
    if (problem == 7 && fom_data)
    {
        for (int i = 0; i < Vsize_h1/2; ++i)
        {
            if ((*S)(i) == 0.0 && (*S)(Vsize_h1/2+i) == 0.0)
                pd1_vdof = Vsize_h1/2+i;
            if ((*S)(i) == 0.5 && (*S)(Vsize_h1/2+i) == 0.0)
                pd2_vdof = Vsize_h1/2+i;
            if (pd1_vdof >= 0 && pd2_vdof >= 0)
                break;
        }
    }

    LagrangianHydroOperator* oper = NULL;
    if (fom_data)
    {
        oper = new LagrangianHydroOperator(S->Size(), *H1FESpace, *L2FESpace,
                                           ess_tdofs, *rho, source, cfl, mat_gf_coeff,
                                           visc, vort, p_assembly, cg_tol, cg_max_iter, ftz_tol,
                                           H1FEC.GetBasisType());
    }

    socketstream* vis_rho = NULL;
    socketstream* vis_v = NULL;
    socketstream* vis_e = NULL;
    if (fom_data && (!rom_build_database || !rom_online))
    {
        vis_rho = new socketstream();
        vis_v = new socketstream();
        vis_e = new socketstream();
    }
    char vishost[] = "localhost";
    int  visport   = 19916;

    ParGridFunction* rho_gf = NULL;
    double energy_init;
    if (fom_data)
    {
        rho_gf = new ParGridFunction();
        if (visualization || visit) {
            oper->ComputeDensity(*rho_gf);
        }

        energy_init = oper->InternalEnergy(*e_gf) +
                      oper->KineticEnergy(*v_gf);

        if (visualization && (!rom_build_database || !rom_online))
        {
            // Make sure all MPI ranks have sent their 'v' solution before initiating
            // another set of GLVis connections (one from each rank):
            MPI_Barrier(pmesh->GetComm());

            vis_rho->precision(8);
            vis_v->precision(8);
            vis_e->precision(8);

            int Wx = 0, Wy = 0; // window position
            const int Ww = 350, Wh = 350; // window size
            int offx = Ww+10; // window offsets

            if (problem != 0 && problem != 4)
            {
                VisualizeField(*vis_rho, vishost, visport, *rho_gf,
                               "Density", Wx, Wy, Ww, Wh);
            }

            Wx += offx;
            VisualizeField(*vis_v, vishost, visport, *v_gf,
                           "Velocity", Wx, Wy, Ww, Wh);
            Wx += offx;
            VisualizeField(*vis_e, vishost, visport, *e_gf,
                           "Specific Internal Energy", Wx, Wy, Ww, Wh);
        }
    }

    // Save data for VisIt visualization.
    string visit_outputName = outputPath + "/" + std::string(visit_basename);
    const char *visit_outputPath = visit_outputName.c_str();
    VisItDataCollection* visit_dc = NULL;
    if (fom_data && (!rom_build_database || !rom_online))
    {
        visit_dc = new VisItDataCollection(visit_outputPath, pmesh);
        if (visit)
        {
            if (rom_offline || rom_restore)
                visit_dc->RegisterField("Position",  x_gf);

            visit_dc->RegisterField("Density",  rho_gf);
            visit_dc->RegisterField("Velocity", v_gf);
            visit_dc->RegisterField("Specific Internal Energy", e_gf);
            visit_dc->SetCycle(0);
            visit_dc->SetTime(0.0);
            visit_dc->Save();
        }

        cout << myid << ": pmesh number of elements " << pmesh->GetNE() << endl;
    }

    romOptions.rank = myid;
    romOptions.H1FESpace = H1FESpace;
    romOptions.L2FESpace = L2FESpace;
    romOptions.window = 0;
    romOptions.FOMoper = oper;
    romOptions.restore = rom_restore;

    // Perform time-integration (looping over the time iterations, ti, with a
    // time-step dt). The object oper is of type LagrangianHydroOperator that
    // defines the Mult() method that is used by the time integrators.
    if (!rom_online) ode_solver->Init(*oper);
    if (fom_data)
    {
        oper->ResetTimeStepEstimate();
    }
    double t = 0.0, t_old, dt_old;
    bool use_dt_old = false;
    bool last_step = false;
    int steps = 0;
    int unique_steps = 0;

    BlockVector* S_old = NULL;

    if (fom_data)
    {
        dt = oper->GetTimeStepEstimate(*S) * dt_factor;
        S_old = new BlockVector(*S);
    }

    if (rom_offline)
    {
        int err_rostype;
        err_rostype = (romOptions.parameterID == -1 && romOptions.offsetType == interpolateOffset);
        MFEM_VERIFY(err_rostype == 0, "-rostype interpolate is not compatible with non-parametric ROM.");
        err_rostype = (romOptions.parameterID != -1 && romOptions.offsetType == saveLoadOffset);
        MFEM_VERIFY(err_rostype == 0, "-rostype load is not compatible with parametric ROM.");
        WriteOfflineParam(dim, dt, romOptions, numWindows, twfile, offlineParam_outputPath, myid == 0);
    }

    // Perform time-integration (looping over the time iterations, ti, with a
    // time-step dt). The object oper is of type LagrangianHydroOperator that
    // defines the Mult() method that is used by the time integrators.
    if (!rom_online) ode_solver->Init(*oper);
    if (fom_data) oper->ResetTimeStepEstimate();

    StopWatch samplerTimer, basisConstructionTimer;
    ROM_Sampler *sampler = NULL;
    ROM_Sampler *samplerLast = NULL;
    std::ofstream outfile_twp, outfile_time;
    const bool outputTimes = rom_offline && spaceTime;
    const bool outputSpaceTimeSolution = rom_offline && spaceTime;
    const bool inputTimes = rom_online && spaceTime;
    const bool readTimes = rom_online && spaceTime;
    Array<int> cutoff(5);
    if (rom_offline)
    {
        if (dtc > 0.0) dt = dtc;

        samplerTimer.Start();
        if (usingWindows && romOptions.parameterID == -1) {
            outfile_twp.open(outputPath + "/" + std::string(twpfile) + romOptions.basisIdentifier);
        }
        const double tf = (usingWindows && windowNumSamples == 0) ? twep[0] : t_final;
        romOptions.t_final = tf;
        romOptions.initial_dt = dt;
        sampler = new ROM_Sampler(romOptions, *S);
        sampler->SampleSolution(0, 0, (problem == 7) ? 0.0 : -1.0, *S);
        samplerTimer.Stop();
    }

    if (outputTimes)
    {
        outfile_time.open(outputPath + "/timesteps.csv");
        outfile_time.precision(16);
    }

    std::ofstream ofs_STX, ofs_STV, ofs_STE;
    if (outputSpaceTimeSolution)
    {
        // TODO: output FOM solution at every timestep, including initial state at t=0.
        char fileExtension[100];
        sprintf(fileExtension, ".%06d", myid);

        std::string fullname = outputPath + "/ST_Sol_Position" + fileExtension;
        ofs_STX.open(fullname.c_str(), std::ofstream::out);
        ofs_STX.precision(16);

        fullname = outputPath + "/ST_Sol_Velocity" + fileExtension;
        ofs_STV.open(fullname.c_str(), std::ofstream::out);
        ofs_STV.precision(16);

        fullname = outputPath + "/ST_Sol_Energy" + fileExtension;
        ofs_STE.open(fullname.c_str(), std::ofstream::out);
        ofs_STE.precision(16);

        AppendPrintParGridFunction(&ofs_STX, x_gf);
        AppendPrintParGridFunction(&ofs_STV, v_gf);
        AppendPrintParGridFunction(&ofs_STE, e_gf);
    }

    std::vector<double> timesteps;  // Used only for online space-time case.
    if (inputTimes)
    {
        const int err = ReadTimesteps(outputPath, timesteps);
        MFEM_VERIFY(err == 0, "Error in ReadTimesteps");
    }

    std::vector<ROM_Basis*> basis;
    basis.assign(std::max(numWindows, 1), nullptr);
    Vector romS, romS_old, lastLiftedSolution;
    std::vector<ROM_Operator*> romOper;
    romOper.assign(std::max(numWindows, 1), nullptr);
    std::vector<double> pd_weight;

    if (!usingWindows)
    {
        if (romOptions.sampX == 0 && !romOptions.mergeXV) romOptions.sampX = sFactorX * romOptions.dimX;
        if (romOptions.sampV == 0 && !romOptions.mergeXV) romOptions.sampV = sFactorV * romOptions.dimFv;
        if (romOptions.sampE == 0) romOptions.sampE = sFactorE * romOptions.dimFe;
    }

    StopWatch onlinePreprocessTimer;
    if (rom_online)
    {
        onlinePreprocessTimer.Start();
        if (dtc > 0.0) dt = dtc;
        if (usingWindows)
        {
            // Construct the ROM_Basis for each window.
            for (romOptions.window = numWindows-1; romOptions.window >= 0; --romOptions.window)
            {
                SetWindowParameters(twparam, romOptions);
                basis[romOptions.window] = new ROM_Basis(romOptions, MPI_COMM_WORLD, sFactorX, sFactorV);
                if (!romOptions.hyperreduce_prep)
                {
                    romOper[romOptions.window] = new ROM_Operator(romOptions, basis[romOptions.window], rho_coeff, mat_coeff, order_e, source,
                            visc, vort, cfl, p_assembly, cg_tol, cg_max_iter, ftz_tol, &H1FEC, &L2FEC);
                }
            }

            romOptions.window = 0;
        }
        else
        {
            basis[0] = new ROM_Basis(romOptions, MPI_COMM_WORLD, sFactorX, sFactorV, &timesteps);
            if (!romOptions.hyperreduce_prep)
            {
                romOper[0] = new ROM_Operator(romOptions, basis[0], rho_coeff, mat_coeff, order_e, source, visc, vort, cfl, p_assembly,
                                              cg_tol, cg_max_iter, ftz_tol, &H1FEC, &L2FEC, &timesteps);
            }
        }

        if (!romOptions.hyperreduce)
        {
            basis[0]->Init(romOptions, *S);
        }

        if (romOptions.hyperreduce_prep)
        {
            if (myid == 0)
            {
                basis[0]->writeSP(romOptions, 0);
            }
            for (int curr_window = 1; curr_window < numWindows; curr_window++) {
                basis[curr_window]->Init(romOptions, *S);
                basis[curr_window]->computeWindowProjection(*basis[curr_window - 1], romOptions, curr_window);
                if (myid == 0)
                {
                    basis[curr_window]->writeSP(romOptions, curr_window);
                }
            }
        }

        if (romOptions.mergeXV)
        {
            romOptions.dimX = basis[0]->GetDimX();
            romOptions.dimV = basis[0]->GetDimV();
        }

        romS.SetSize(romOptions.dimX + romOptions.dimV + romOptions.dimE);

        if (!romOptions.hyperreduce)
        {
            basis[0]->ProjectFOMtoROM(*S, romS);
            if (romOptions.hyperreduce_prep && myid == 0 && !rom_build_database)
            {
                std::string romS_outPath = outputPath + "/" + "romS" + "_0";
                std::ofstream outfile_romS(romS_outPath.c_str());
                outfile_romS.precision(16);
                romS.Print(outfile_romS, 1);
            }
        }
        else if (!rom_build_database)
        {
            std::string romS_outPath = outputPath + "/" + "romS" + "_0";
            std::ifstream outfile_romS(romS_outPath.c_str());
            romS.Load(outfile_romS, romS.Size());
        }

        if (myid == 0)
        {
            cout << "Offset Style: " << offsetType << endl;
            cout << "Indicator Style: " << indicatorType << endl;
            cout << "Window " << romOptions.window << ": initial romS norm " << romS.Norml2() << endl;
        }

        if (problem == 7 && romOptions.indicatorType == penetrationDistance)
        {
            if (fom_data)
            {
                int pd2_tdof = H1FESpace->GetLocalTDofNumber(pd2_vdof);
                for (int curr_window = numWindows-1; curr_window >= 0; --curr_window)
                    basis[curr_window]->writePD(pd2_tdof, curr_window);
                MPI_Barrier(pmesh->GetComm());
            }
            std::string pd_weight_outPath = outputPath + "/pd_weight0";
            std::ifstream infile_pd_weight(pd_weight_outPath.c_str());
            MFEM_VERIFY(infile_pd_weight.good(), "Weight file does not exist.")
            pd_weight.clear();
            double pd_w;
            while (infile_pd_weight >> pd_w)
            {
                pd_weight.push_back(pd_w);
            }
            infile_pd_weight.close();
            MFEM_VERIFY(pd_weight.size() == basis[0]->GetDimX()+1, "Number of weights do not match.")
        }

        if (romOptions.hyperreduce_prep)
        {
            if (myid == 0)
            {
                cout << "Hyperreduction pre-processing completed. " << endl;
            }
            return 0;
        }

        ode_solver->Init(*romOper[0]);
        onlinePreprocessTimer.Stop();
    }

    StopWatch restoreTimer, timeLoopTimer;
    bool converged = true;
    if (rom_restore)
    {
        // -restore phase
        // No need to specify t_final because the loop in -restore phase is determined by the files in ROMsol folder.
        // When -romhr or --romhr are used in -online phase, then -restore phase needs to be called to project rom solution back to FOM size
        std::ifstream infile_tw_steps(outputPath + "/tw_steps");
        int nb_step(0);
        restoreTimer.Start();
        if (usingWindows) {
            SetWindowParameters(twparam, romOptions);
        }

        basis[0] = new ROM_Basis(romOptions, MPI_COMM_WORLD, sFactorX, sFactorV);
        basis[0]->Init(romOptions, *S);

        if (romOptions.mergeXV)
        {
            romOptions.dimX = basis[0]->GetDimX();
            romOptions.dimV = basis[0]->GetDimV();
        }

        int romSsize = romOptions.dimX + romOptions.dimV + romOptions.dimE;
        romS.SetSize(romSsize);
        if (infile_tw_steps.good())
        {
            infile_tw_steps >> nb_step;
        }
        int ti;
        for (ti = 1; !last_step; ti++)
        {
            // romS = readCurrentReduceSol(ti);
            // read ROM solution from a file.
            // TODO: it needs to be read from the format of HDF5 format
            // TODO: how about parallel version? introduce rank in filename
            std::string filename = outputPath + "/ROMsol/romS_" + std::to_string(ti);
            std::ifstream infile_romS(filename.c_str());
            if (infile_romS.good())
            {
                if ( (ti % vis_steps) == 0 )
                {
                    if (myid == 0)
                        cout << "Restoring " << ti << "-th solution" << endl;
                    for (int k=0; k<romSsize; ++k)
                    {
                        infile_romS >> romS(k);
                    }

                    infile_romS.close();
                    basis[romOptions.window]->LiftROMtoFOM(romS, *S);

                    if (visit)
                    {
                        oper->ComputeDensity(*rho_gf);
                        visit_dc->SetCycle(ti);
                        visit_dc->SetTime(t);
                        visit_dc->Save();
                    }
                }
            }
            else
            {
                // get out of the loop when no more file is found
                last_step = true;
                break;
            }
            if (ti == nb_step) {
                if (infile_tw_steps.good())
                {
                    infile_tw_steps >> nb_step;
                }
                romOptions.window++;
                SetWindowParameters(twparam, romOptions);
                basis[romOptions.window-1]->LiftROMtoFOM(romS, *S);
                delete basis[romOptions.window-1];
                basis[romOptions.window] = new ROM_Basis(romOptions, MPI_COMM_WORLD, sFactorX, sFactorV);
                basis[romOptions.window]->Init(romOptions, *S);

                if (romOptions.mergeXV)
                {
                    romOptions.dimX = basis[romOptions.window]->GetDimX();
                    romOptions.dimV = basis[romOptions.window]->GetDimV();
                }

                romSsize = romOptions.dimX + romOptions.dimV + romOptions.dimE;
                romS.SetSize(romSsize);
            }
        } // time loop in "restore" phase
        ti--;
        std::string filename = outputPath + "/ROMsol/romS_" + std::to_string(ti);
        std::ifstream infile_romS(filename.c_str());
        if (myid == 0)
            cout << "Restoring " << ti << "-th solution" << endl;
        for (int k=0; k<romSsize; ++k)
        {
            infile_romS >> romS(k);
        }
        infile_romS.close();
        basis[romOptions.window]->LiftROMtoFOM(romS, *S);

        if (visit)
        {
            oper->ComputeDensity(*rho_gf);
            visit_dc->SetCycle(ti);
            visit_dc->SetTime(t);
            visit_dc->Save();
        }
        restoreTimer.Stop();
        infile_tw_steps.close();
    }
    else if (rom_online && spaceTime)
    {
        if (myid == 0)
            romOper[0]->SolveSpaceTimeGN(romS);

        MPI_Bcast(romS.GetData(), romS.Size(), MPI_DOUBLE, 0, MPI_COMM_WORLD);
    }
    else
    {
        // Usual time loop when not in restore or online space-time phase.
        std::ofstream outfile_tw_steps;
        if (rom_online && usingWindows)
        {
            outfile_tw_steps.open(outputPath + "/tw_steps");
        }
        timeLoopTimer.Start();
        if (romOptions.hyperreduce)
        {
            romOper[0]->ApplyHyperreduction(romS);
        }
        double tOverlapMidpoint = 0.0;
        for (int ti = 1; !last_step; ti++)
        {
            if (t + dt >= t_final)
            {
                dt = t_final - t;
                last_step = true;
            }

            if ( use_dt_old )
            {
                dt = dt_old;
                use_dt_old = false;
            }

            if (rom_online && usingWindows && ((t + dt) >= twep[romOptions.window]) && match_end_time)
            {
                dt_old = dt;
                use_dt_old = true;
                dt = twep[romOptions.window] - t;
            }

            if (steps == max_tsteps) {
                last_step = true;
            }

            if (!rom_online || !romOptions.hyperreduce) *S_old = *S;
            t_old = t;
            if (fom_data && (!rom_build_database || last_step))
            {
                oper->ResetTimeStepEstimate();
            }

            // S is the vector of dofs, t is the current time, and dt is the time step
            // to advance.
            if (rom_online)
            {
                if (myid == 0)
                    cout << "ROM online at t " << t << ", dt " << dt << ", romS norm " << romS.Norml2() << endl;

                // MFEM may not converge if the ROM is too far away from the point
                // we are now trying to obtain an error indicator at.
                // This kills the simulation if it does not converge,
                // since romS will be full of NaN's.
                if (rom_build_database && !std::isfinite(romS.Norml2()))
                {
                    converged = false;
                    break;
                }
                romS_old = romS;
                ode_solver->Step(romS, t, dt);

                // save ROM solution to a file.
                // TODO: it needs to be save in the format of HDF5 format
                // TODO: how about parallel version? introduce rank in filename
                // TODO: think about how to reuse "gfprint" option
                if (!rom_build_database)
                {
                    std::string filename = outputPath + "/ROMsol/romS_" + std::to_string(ti);
                    std::ofstream outfile_romS(filename.c_str());
                    outfile_romS.precision(16);
                    if (romOptions.hyperreduce && romOptions.GramSchmidt)
                    {
                        Vector romCoord(romS);
                        romOper[romOptions.window]->PostprocessHyperreduction(romCoord, true);
                        romCoord.Print(outfile_romS, 1);
                    }
                    else
                    {
                        romS.Print(outfile_romS, 1);
                    }
                    outfile_romS.close();
                }

                if (!romOptions.hyperreduce)
                {

                    // If using the greedy algorithm, only lift during the last step
                    if (!rom_build_database || last_step)
                    {
                        basis[romOptions.window]->LiftROMtoFOM(romS, *S);
                    }

                    // If using the greedy algorithm, take only the last step in the FOM space
                    // when using the useLastLiftedSolution error indicator type
                    if (rom_build_database && !rom_calc_rel_error && last_step && romOptions.greedyErrorIndicatorType == useLastLiftedSolution)
                    {
                        lastLiftedSolution = *S;
                        ode_solver_dat->Init(*oper);
                        ode_solver_dat->Step(lastLiftedSolution, t, dt);
                    }
                }

                romOper[romOptions.window]->UpdateSampleMeshNodes(romS);

                if (fom_data && (!rom_build_database || last_step))
                {
                    oper->ResetQuadratureData();  // Necessary for oper->GetTimeStepEstimate(*S);
                }
            }
            else
            {
                if (myid == 0)
                    cout << "FOM simulation at t " << t << ", dt " << dt << endl;

                ode_solver->Step(*S, t, dt);
            }

            steps++;

            const double last_dt = dt;

            // Adaptive time step control.
            if (!rom_build_database || last_step)
            {
                const double dt_est = romOptions.hyperreduce ? romOper[romOptions.window]->GetTimeStepEstimateSP() : oper->GetTimeStepEstimate(*S);

                if (dt_est < dt)
                {
                    // Repeat (solve again) with a decreased time step - decrease of the
                    // time estimate suggests appearance of oscillations.
                    dt *= 0.85;
                    if (dt < numeric_limits<double>::epsilon())
                    {
                        MFEM_ABORT("The time step crashed!");
                    }
                    t = t_old;
                    if (!rom_online || !romOptions.hyperreduce) *S = *S_old;
                    if (rom_online) romS = romS_old;
                    if (fom_data)
                    {
                        oper->ResetQuadratureData();
                    }
                    if (mpi.Root()) {
                        cout << "Repeating step " << ti << endl;
                    }
                    if (steps < max_tsteps) {
                        last_step = false;
                    }
                    ti--;
                    continue;
                }
                else if (dtc == 0.0 && dt_est > 1.25 * dt) {
                    dt *= 1.02;
                }
            }

            unique_steps++;

            if (outputTimes) outfile_time << t << "\n";

            if (outputSpaceTimeSolution)
            {
                // TODO: time this?
                AppendPrintParGridFunction(&ofs_STX, x_gf);
                AppendPrintParGridFunction(&ofs_STV, v_gf);
                AppendPrintParGridFunction(&ofs_STE, e_gf);
            }

            if (rom_offline)
            {
                timeLoopTimer.Stop();
                samplerTimer.Start();
                // 2D Rayleigh-Taylor penetration distance
                double real_pd = -1.0;
                if (problem == 7)
                {
                    if (romOptions.indicatorType == penetrationDistance)
                    {
                        double proc_pd = (pd2_vdof > 0) ? -(*S)(pd2_vdof) : 0.0;
                        MPI_Reduce(&proc_pd, &real_pd, 1, MPI_DOUBLE, MPI_MAX, 0, MPI_COMM_WORLD);
                    }
                    else if (romOptions.indicatorType == parameterTime)
                    {
                        real_pd = romOptions.atwoodFactor * t * t;
                    }
                }
                sampler->SampleSolution(t, last_dt, real_pd, *S);

                bool endWindow = false;
                if (usingWindows)
                {
                    if (numWindows > 0)
                    {
                        endWindow = (t >= twep[romOptions.window] && romOptions.window < numWindows-1);
                    }
                    else
                    {
                        endWindow = (sampler->MaxNumSamples() >= windowNumSamples);
                    }
                }

                if (samplerLast)
                {
                    samplerLast->SampleSolution(t, last_dt, real_pd, *S);
                    if (samplerLast->MaxNumSamples() == windowNumSamples + (windowOverlapSamples/2))
                        tOverlapMidpoint = t;

                    if (samplerLast->MaxNumSamples() >= windowNumSamples + windowOverlapSamples || last_step)
                    {
                        samplerLast->Finalize(cutoff, romOptions);
                        if (last_step)
                        {
                            // Let samplerLast define the final window, discarding the sampler window.
                            tOverlapMidpoint = t;
                            sampler = NULL;
                        }

                        MFEM_VERIFY(tOverlapMidpoint > 0.0, "Overlapping window endpoint undefined.");
                        if (myid == 0 && romOptions.parameterID == -1) {
                            outfile_twp << tOverlapMidpoint << ", " << cutoff[0] << ", " << cutoff[1] << ", " << cutoff[2];
                            if (romOptions.SNS)
                                outfile_twp << "\n";
                            else
                                outfile_twp << ", " << cutoff[3] << ", " << cutoff[4] << "\n";
                        }
                        delete samplerLast;
                        samplerLast = NULL;
                        tOverlapMidpoint = 0.0;
                    }
                }

                if (endWindow)
                {
                    if (numWindows == 0 && windowOverlapSamples > 0)
                    {
                        samplerLast = sampler;
                    }
                    else
                    {
                        sampler->Finalize(cutoff, romOptions);
                        if (myid == 0 && romOptions.parameterID == -1) {
                            outfile_twp << t << ", " << cutoff[0] << ", " << cutoff[1] << ", " << cutoff[2];
                            if (romOptions.SNS)
                                outfile_twp << "\n";
                            else
                                outfile_twp << ", " << cutoff[3] << ", " << cutoff[4] << "\n";
                        }
                        delete sampler;
                    }

                    romOptions.window++;
                    if (!last_step)
                    {
                        romOptions.t_final = (usingWindows && windowNumSamples == 0) ? twep[romOptions.window] : t_final;
                        romOptions.initial_dt = dt;
                        romOptions.window = romOptions.window;
                        sampler = new ROM_Sampler(romOptions, *S);
                        sampler->SampleSolution(t, dt, real_pd, *S);
                    }
                }
                samplerTimer.Stop();
                timeLoopTimer.Start();
            }

            if (rom_online)
            {
                double window_par;
                if (problem == 7)
                {
                    if (romOptions.indicatorType == penetrationDistance)
                    {
                        // 2D Rayleigh-Taylor penetration distance
                        window_par = pd_weight[0];
                        for (int i=1; i<pd_weight.size(); ++i)
                            window_par -= pd_weight[i]*romS[i-1];
                    }
                    else if (romOptions.indicatorType == parameterTime)
                    {
                        window_par = romOptions.atwoodFactor * t * t;
                    }
                    else window_par = t;
                }

                if (usingWindows && window_par >= twep[romOptions.window] && romOptions.window < numWindows-1)
                {
                    romOptions.window++;
                    outfile_tw_steps << ti << "\n";

                    if (myid == 0)
                        cout << "ROM online basis change for window " << romOptions.window << " at t " << t << ", dt " << dt << endl;

                    if (romOptions.hyperreduce)
                    {
                        romOper[romOptions.window-1]->PostprocessHyperreduction(romS);
                    }

                    int rdimxprev = romOptions.dimX;
                    int rdimvprev = romOptions.dimV;
                    int rdimeprev = romOptions.dimE;

                    SetWindowParameters(twparam, romOptions);
                    if (romOptions.hyperreduce)
                    {
                        basis[romOptions.window]->ProjectFromPreviousWindow(romOptions, romS, romOptions.window, rdimxprev, rdimvprev, rdimeprev);
                    }

                    delete basis[romOptions.window-1];
                    timeLoopTimer.Stop();

                    if (!romOptions.hyperreduce)
                    {
                        basis[romOptions.window]->Init(romOptions, *S);
                    }

                    if (romOptions.mergeXV)
                    {
                        romOptions.dimX = basis[romOptions.window]->GetDimX();
                        romOptions.dimV = basis[romOptions.window]->GetDimV();
                    }

                    if (!romOptions.hyperreduce)
                    {
                        romS.SetSize(romOptions.dimX + romOptions.dimV + romOptions.dimE);
                    }
                    timeLoopTimer.Start();

                    if (!romOptions.hyperreduce)
                    {
                        basis[romOptions.window]->ProjectFOMtoROM(*S, romS);
                    }
                    if (myid == 0)
                    {
                        cout << "Window " << romOptions.window << ": initial romS norm " << romS.Norml2() << endl;
                    }

                    delete romOper[romOptions.window-1];

                    if (romOptions.hyperreduce)
                    {
                        romOper[romOptions.window]->ApplyHyperreduction(romS);
                    }

                    if (problem == 7 && romOptions.indicatorType == penetrationDistance)
                    {
                        std::string pd_weight_outPath = outputPath + "/pd_weight" + to_string(romOptions.window);
                        std::ifstream infile_pd_weight(pd_weight_outPath.c_str());
                        MFEM_VERIFY(infile_pd_weight.good(), "Weight file does not exist.")
                        pd_weight.clear();
                        double pd_w;
                        while (infile_pd_weight >> pd_w)
                        {
                            pd_weight.push_back(pd_w);
                        }
                        infile_pd_weight.close();
                        MFEM_VERIFY(pd_weight.size() == basis[romOptions.window]->GetDimX()+1, "Number of weights do not match.")
                    }

                    ode_solver->Init(*romOper[romOptions.window]);
                }
            }

            if (!rom_build_database && mpi.Root())
            {
                if (last_step) {
                    std::ofstream outfile(outputPath + "/num_steps");
                    outfile << ti;
                    outfile.close();
                }
            }

            // Make sure that the mesh corresponds to the new solution state. This is
            // needed, because some time integrators use different S-type vectors
            // and the oper object might have redirected the mesh positions to those.
            if (fom_data && (!rom_build_database || !rom_online))
            {
                pmesh->NewNodes(*x_gf, false);

                if (last_step || (ti % vis_steps) == 0)
                {
                    double loc_norm = (*e_gf) * (*e_gf), tot_norm;
                    MPI_Allreduce(&loc_norm, &tot_norm, 1, MPI_DOUBLE, MPI_SUM,
                                  pmesh->GetComm());

                    if (mpi.Root())
                    {
                        cout << fixed;
                        cout << "step " << setw(5) << ti
                             << ",\tt = " << setw(5) << setprecision(4) << t
                             << ",\tdt = " << setw(5) << setprecision(6) << dt
                             << ",\t|e| = " << setprecision(10)
                             << sqrt(tot_norm) << endl;
                    }

                    // Make sure all ranks have sent their 'v' solution before initiating
                    // another set of GLVis connections (one from each rank):
                    MPI_Barrier(pmesh->GetComm());

                    if (visualization || visit || gfprint) {
                        oper->ComputeDensity(*rho_gf);
                    }
                    if (visualization)
                    {
                        int Wx = 0, Wy = 0; // window position
                        int Ww = 350, Wh = 350; // window size
                        int offx = Ww+10; // window offsets

                        if (problem != 0 && problem != 4)
                        {
                            VisualizeField(*vis_rho, vishost, visport, *rho_gf,
                                           "Density", Wx, Wy, Ww, Wh);
                        }

                        Wx += offx;
                        VisualizeField(*vis_v, vishost, visport,
                                       *v_gf, "Velocity", Wx, Wy, Ww, Wh);
                        Wx += offx;
                        VisualizeField(*vis_e, vishost, visport, *e_gf,
                                       "Specific Internal Energy", Wx, Wy, Ww,Wh);
                        Wx += offx;
                    }

                    if (visit)
                    {
                        visit_dc->SetCycle(ti);
                        visit_dc->SetTime(t);
                        visit_dc->Save();
                    }

                    if (gfprint)
                    {
                        ostringstream mesh_name, rho_name, v_name, e_name;
                        mesh_name << visit_outputPath << "_" << ti
                                  << "_mesh." << setfill('0') << setw(6) << myid;
                        rho_name  << visit_outputPath << "_" << ti
                                  << "_rho." << setfill('0') << setw(6) << myid;
                        v_name << visit_outputPath << "_" << ti
                               << "_v." << setfill('0') << setw(6) << myid;
                        e_name << visit_outputPath << "_" << ti
                               << "_e." << setfill('0') << setw(6) << myid;

                        ofstream mesh_ofs(mesh_name.str().c_str());
                        mesh_ofs.precision(8);
                        pmesh->Print(mesh_ofs);
                        mesh_ofs.close();

                        ofstream rho_ofs(rho_name.str().c_str());
                        rho_ofs.precision(8);
                        rho_gf->Save(rho_ofs);
                        rho_ofs.close();

                        ofstream v_ofs(v_name.str().c_str());
                        v_ofs.precision(8);
                        v_gf->Save(v_ofs);
                        v_ofs.close();

                        ofstream e_ofs(e_name.str().c_str());
                        e_ofs.precision(8);
                        e_gf->Save(e_ofs);
                        e_ofs.close();
                    }
                }
            }
        } // usual time loop
        timeLoopTimer.Stop();
        outfile_tw_steps.close();
    }

    if (romOptions.hyperreduce)
    {
        if (romOptions.GramSchmidt && !spaceTime)
        {
            romOper[romOptions.window]->PostprocessHyperreduction(romS);
        }
        if (!rom_online || spaceTime)
        {
            basis[romOptions.window]->LiftROMtoFOM(romS, *S);
        }
    }

    if (rom_offline)
    {
        samplerTimer.Start();
        basisConstructionTimer.Start();
        if (samplerLast)
            samplerLast->Finalize(cutoff, romOptions);
        else if (sampler)
            sampler->Finalize(cutoff, romOptions);
        basisConstructionTimer.Stop();

        if (outputTimes)
        {
            outfile_time.close();
            MFEM_VERIFY(romOptions.window == 0, "Time windows not implemented in this case");
            MFEM_VERIFY(unique_steps + 1 == sampler->FinalNumberOfSamples(), "");
            // TODO: for now, we just write out the simulation timestep times, not the ROM basis generator
            // snapshot times. So far, in our tests snapshots are taken on every timestep, so the timesteps
            // and snapshots coincide. In general, this needs to be extended to allow for snapshots on a
            // subset of timesteps. Both the timesteps and snapshot times will be needed for space-time ROM.
            // The timesteps are needed for time integration (which defines the space-time system), and the
            // snapshot times are needed because the temporal bases and temporal samples are based on
            // snapshots.
        }

        if (myid == 0 && usingWindows && sampler != NULL && romOptions.parameterID == -1) {
            outfile_twp << t << ", " << cutoff[0] << ", " << cutoff[1] << ", " << cutoff[2];

            if (romOptions.SNS)
                outfile_twp << "\n";
            else
                outfile_twp << ", " << cutoff[3] << ", " << cutoff[4] << "\n";
        }
        if (samplerLast == sampler)
            delete sampler;
        else
        {
            delete sampler;
            delete samplerLast;
        }

        samplerTimer.Stop();
        if(usingWindows && romOptions.parameterID == -1) outfile_twp.close();
    }

    double relative_error = -1;

    if (rom_build_database && rom_calc_rel_error)
    {
        relative_error = PrintDiffParGridFunction(normtype, myid, outputPath + "/Sol_Position" + "_" + to_string(romOptions.blast_energyFactor), x_gf);
        relative_error = std::max(relative_error, PrintDiffParGridFunction(normtype, myid, outputPath + "/Sol_Velocity" + "_" + to_string(romOptions.blast_energyFactor), v_gf));
        relative_error = std::max(relative_error, PrintDiffParGridFunction(normtype, myid, outputPath + "/Sol_Energy" + "_" + to_string(romOptions.blast_energyFactor), e_gf));
    }

    if (outputSpaceTimeSolution)
    {
        ofs_STX.close();
        ofs_STV.close();
        ofs_STE.close();
    }

    if (fom_data && (!rom_build_database || !rom_online))
    {
        if (writeSol)
        {
            PrintParGridFunction(myid, outputPath + "/Sol_Position" + romOptions.basisIdentifier, x_gf);
            PrintParGridFunction(myid, outputPath + "/Sol_Velocity" + romOptions.basisIdentifier, v_gf);
            PrintParGridFunction(myid, outputPath + "/Sol_Energy" + romOptions.basisIdentifier, e_gf);
        }

        if (solDiff)
        {
            cout << "solDiff mode " << endl;
            PrintDiffParGridFunction(normtype, myid, outputPath + "/Sol_Position", x_gf);
            PrintDiffParGridFunction(normtype, myid, outputPath + "/Sol_Velocity", v_gf);
            PrintDiffParGridFunction(normtype, myid, outputPath + "/Sol_Energy", e_gf);
        }

        if (visitDiffCycle >= 0)
        {
            VisItDataCollection dc(MPI_COMM_WORLD, visit_outputPath, pmesh);
            dc.Load(visitDiffCycle);
            cout << "Loaded VisIt DC cycle " << dc.GetCycle() << endl;

            ParGridFunction *dcfx = dc.GetParField("Position");
            ParGridFunction *dcfv = dc.GetParField("Velocity");
            ParGridFunction *dcfe = dc.GetParField("Specific Internal Energy");

            PrintNormsOfParGridFunctions(normtype, myid, "Position", dcfx, x_gf, true);
            PrintNormsOfParGridFunctions(normtype, myid, "Velocity", dcfv, v_gf, true);
            PrintNormsOfParGridFunctions(normtype, myid, "Energy", dcfe, e_gf, true);
        }
    }

    double errorIndicator = INT_MAX;
    bool errorIndicatorComputed = false;
    int errorIndicatorVecSize = 0;

    if (rom_online)
    {
        // If using the greedy algorithm, calculate the error indicator
        if (rom_build_database && !rom_calc_rel_error)
        {
            basis[romOptions.window]->LiftROMtoFOM(romS, *S);

            // calculate the error indicator using the FOM lifted during
            // the second to last step compared against the FOM lifted at the last step.
            if (romOptions.greedyErrorIndicatorType == useLastLiftedSolution)
            {
                if (converged)
                {
                    Vector errorIndicatorVec = Vector(lastLiftedSolution.Size());
                    subtract(lastLiftedSolution, *S, errorIndicatorVec);

                    errorIndicator = errorIndicatorVec.Norml2();
                    errorIndicatorVecSize = errorIndicatorVec.Size();
                }

                errorIndicatorComputed = true;
            }
            // calculate the error indicator using the last step of the two FOM
            // solutions with varied basis size
            else if (romOptions.greedyErrorIndicatorType == varyBasisSize)
            {
                char tmp[100];
                sprintf(tmp, ".%06d", myid);

                std::string fullname = outputPath + "/" + std::string("errorIndicatorVec") + tmp;

                std::ifstream checkfile(fullname);
                if (checkfile.good())
                {
                    if (converged)
                    {
                        Vector finalSolution = *S;
                        Vector previousFinalSolution;
                        previousFinalSolution.Load(checkfile, finalSolution.Size());

                        Vector errorIndicatorVec = Vector(finalSolution.Size());
                        subtract(finalSolution, previousFinalSolution, errorIndicatorVec);

                        errorIndicator = errorIndicatorVec.Norml2();
                        errorIndicatorVecSize = errorIndicatorVec.Size();
                    }

                    checkfile.close();
                    remove(fullname.c_str());

                    errorIndicatorComputed = true;
                }
                else
                {
                    if (converged)
                    {
                        Vector finalSolution = *S;

                        std::ofstream ofs(fullname.c_str(), std::ofstream::out);
                        ofs.precision(16);

                        for (int i=0; i<finalSolution.Size(); ++i)
                            ofs << finalSolution[i] << std::endl;

                        ofs.close();
                    }
                    else
                    {
                        errorIndicatorComputed = true;
                    }
                }
            }
        }
        delete basis[romOptions.window];
        delete romOper[romOptions.window];
    }

    switch (ode_solver_type)
    {
    case 2:
        steps *= 2;
        break;
    case 3:
        steps *= 3;
        break;
    case 4:
        steps *= 4;
        break;
    case 6:
        steps *= 6;
        break;
    case 7:
        steps *= 2;
    }
    if (fom_data && (!rom_build_database || !rom_online))
    {
        oper->PrintTimingData(mpi.Root(), steps);

        const double energy_final = oper->InternalEnergy(*e_gf) +
                                    oper->KineticEnergy(*v_gf);
        if (mpi.Root())
        {
            cout << endl;
            cout << "Energy diff: " << scientific << setprecision(2)
                 << fabs(energy_init - energy_final) << endl;
        }

        PrintParGridFunction(myid, outputPath + "/x_gf" + romOptions.basisIdentifier, x_gf);
        PrintParGridFunction(myid, outputPath + "/v_gf" + romOptions.basisIdentifier, v_gf);
        PrintParGridFunction(myid, outputPath + "/e_gf" + romOptions.basisIdentifier, e_gf);

        // Print the error.
        // For problems 0 and 4 the exact velocity is constant in time.
        if (problem == 0 || problem == 4)
        {
            const double error_max = v_gf->ComputeMaxError(*v_coeff),
                         error_l1  = v_gf->ComputeL1Error(*v_coeff),
                         error_l2  = v_gf->ComputeL2Error(*v_coeff);
            if (mpi.Root())
            {
                cout << "L_inf  error: " << error_max << endl
                     << "L_1    error: " << error_l1 << endl
                     << "L_2    error: " << error_l2 << endl;
            }
        }

        // 2D Rayleigh-Taylor penetration distance
        if (problem == 7 && fom_data)
        {
            double proc_pd[2], real_pd[2];
            proc_pd[0] = (pd1_vdof > 0) ?  (*S)(pd1_vdof) : 0.0;
            proc_pd[1] = (pd2_vdof > 0) ? -(*S)(pd2_vdof) : 0.0;
            MPI_Reduce(proc_pd, real_pd, 2, MPI_DOUBLE, MPI_MAX, 0, MPI_COMM_WORLD);

            if (mpi.Root())
                cout << "Penetration distance (upward, downward): " << real_pd[0] << ", " << real_pd[1] << endl;
        }

        if (visualization)
        {
            vis_v->close();
            vis_e->close();
        }
    }

    totalTimer.Stop();
    if (mpi.Root()) {
        if(rom_online) cout << "Elapsed time for online preprocess: " << onlinePreprocessTimer.RealTime() << " sec\n";
        if(rom_restore) cout << "Elapsed time for restore phase: " << restoreTimer.RealTime() << " sec\n";
        if(rom_offline) cout << "Elapsed time for sampling in the offline phase: " << samplerTimer.RealTime() << " sec\n";
        if(rom_offline) cout << "Elapsed time for basis construction in the offline phase: " << basisConstructionTimer.RealTime() << " sec\n";
        cout << "Elapsed time for time loop: " << timeLoopTimer.RealTime() << " sec\n";
        cout << "Total time: " << totalTimer.RealTime() << " sec\n";
    }

    // If using the greedy algorithm, save the error indicator and any information
    // for use during the next iteration.
    if(rom_build_database && (!rom_online || rom_calc_rel_error || errorIndicatorComputed))
    {
        if (rom_calc_rel_error)
        {
            SaveROMDatabase(parameterPointGreedySampler, romOptions, rom_online, relative_error, outputPath);
        }
        else
        {
            SaveROMDatabase(parameterPointGreedySampler, romOptions, rom_online, errorIndicator, errorIndicatorVecSize, outputPath);
        }
        if (parameterPointGreedySampler->isComplete())
        {
            // The greedy algorithm procedure has ended
            if (myid == 0)
            {
                std::cout << "The greedy algorithm procedure has completed!" << std::endl;
            }
            return 1;
        }
    }

    // Free the used memory.
    if (ode_solver != nullptr) delete ode_solver;
    if (pmesh != nullptr) delete pmesh;
    if (oper != nullptr) delete oper;
    if (rho != nullptr) delete rho;
    if (mat_fec != nullptr) delete mat_fec;
    if (mat_fes != nullptr) delete mat_fes;
    if (mat_gf != nullptr) delete mat_gf;
    if (mat_gf_coeff != nullptr) delete mat_gf_coeff;
    if (L2FESpace != nullptr) delete L2FESpace;
    if (H1FESpace != nullptr) delete H1FESpace;
    if (S != nullptr) delete S;
    if (S_old != nullptr) delete S_old;
    if (x_gf != nullptr) delete x_gf;
    if (v_gf != nullptr) delete v_gf;
    if (e_gf != nullptr) delete e_gf;
    if (rho_gf != nullptr) delete rho_gf;
    if (vis_rho != nullptr) delete vis_rho;
    if (vis_v != nullptr) delete vis_v;
    if (vis_e != nullptr) delete vis_e;
    if (visit_dc != nullptr) delete visit_dc;
    if (v_coeff != nullptr) delete v_coeff;

    return 0;
}

double rho0(const Vector &x)
{
    switch (problem)
    {
    case 0:
        return 1.0;
    case 1:
        return 1.0;
    case 2:
        return (x(0) < 0.5) ? 1.0 : 0.1;
    case 3:
        return (x(0) > 1.0 && x(1) > 1.5) ? 0.125 : 1.0;
    //return (dim == 2) ? (x(0) > 1.0 && x(1) > 1.5) ? 0.125 : 1.0
    //       : x(0) > 1.0 && ((x(1) < 1.5 && x(2) < 1.5) ||
    //                        (x(1) > 1.5 && x(2) > 1.5)) ? 0.125 : 1.0;
    case 4:
        return 1.0;
    case 5:
    {
        if (x(0) >= 0.5 && x(1) >= 0.5) {
            return 0.5313;
        }
        if (x(0) <  0.5 && x(1) <  0.5) {
            return 0.8;
        }
        return 1.0;
    }
    case 6:
    {
        if (x(0) <  0.5 && x(1) >= 0.5) {
            return 2.0;
        }
        if (x(0) >= 0.5 && x(1) <  0.5) {
            return 3.0;
        }
        return 1.0;
    }
    case 7:
        return x(1) >= 0.0 ? rhoRatio : 1.0;
    default:
        MFEM_ABORT("Bad number given for problem id!");
        return 0.0;
    }
}

double gamma_func(const Vector &x)
{
    switch (problem)
    {
    case 0:
        return 5.0 / 3.0;
    case 1:
        return 1.4;
    case 2:
        return 1.4;
    case 3:
        return (x(0) > 1.0 && x(1) <= 1.5) ? 1.4 : 1.5;
    case 4:
        return 5.0 / 3.0;
    case 5:
        return 1.4;
    case 6:
        return 1.4;
    case 7:
        return 5.0 / 3.0;
    default:
        MFEM_ABORT("Bad number given for problem id!");
        return 0.0;
    }
}

double rad(double x, double y)
{
    return sqrt(x*x + y*y);
}

void v0(const Vector &x, Vector &v)
{
    switch (problem)
    {
    case 0:
        v(0) =  sin(M_PI*x(0)) * cos(M_PI*x(1));
        v(1) = -cos(M_PI*x(0)) * sin(M_PI*x(1));
        if (x.Size() == 3)
        {
            v(0) *= cos(M_PI*x(2));
            v(1) *= cos(M_PI*x(2));
            v(2) = 0.0;
        }
        break;
    case 1:
        v = 0.0;
        break;
    case 2:
        v = 0.0;
        break;
    case 3:
        v = 0.0;
        break;
    case 4:
    {
        const double r = rad(x(0), x(1));
        if (r < 0.2)
        {
            v(0) =  5.0 * x(1);
            v(1) = -5.0 * x(0);
        }
        else if (r < 0.4)
        {
            v(0) =  2.0 * x(1) / r - 5.0 * x(1);
            v(1) = -2.0 * x(0) / r + 5.0 * x(0);
        }
        else {
            v = 0.0;
        }
        break;
    }
    case 5:
    {
        const double atn = pow((x(0)*(1.0-x(0))*4*x(1)*(1.0-x(1))*4.0),0.4);
        v = 0.0;
        if (x(0) >= 0.5 && x(1) >= 0.5) {
            v(0)=0.0*atn, v(1)=0.0*atn;
            return;
        }
        if (x(0) <  0.5 && x(1) >= 0.5) {
            v(0)=0.7276*atn, v(1)=0.0*atn;
            return;
        }
        if (x(0) <  0.5 && x(1) <  0.5) {
            v(0)=0.0*atn, v(1)=0.0*atn;
            return;
        }
        if (x(0) >= 0.5 && x(1) <  0.5) {
            v(0)=0.0*atn, v(1)=0.7276*atn;
            return;
        }
        MFEM_ABORT("Error in problem 5!");
        return;
    }
    case 6:
    {
        const double atn = pow((x(0)*(1.0-x(0))*4*x(1)*(1.0-x(1))*4.0),0.4);
        v = 0.0;
        if (x(0) >= 0.5 && x(1) >= 0.5) {
            v(0)=+0.75*atn, v(1)=-0.5*atn;
            return;
        }
        if (x(0) <  0.5 && x(1) >= 0.5) {
            v(0)=+0.75*atn, v(1)=+0.5*atn;
            return;
        }
        if (x(0) <  0.5 && x(1) <  0.5) {
            v(0)=-0.75*atn, v(1)=+0.5*atn;
            return;
        }
        if (x(0) >= 0.5 && x(1) <  0.5) {
            v(0)=-0.75*atn, v(1)=-0.5*atn;
            return;
        }
        MFEM_ABORT("Error in problem 6!");
        return;
    }
    case 7:
    {
        v = 0.0;
        v(1) = 0.02 * exp(-2*M_PI*x(1)*x(1)) * cos(2*M_PI*x(0));
        break;
    }
    default:
        MFEM_ABORT("Bad number given for problem id!");
    }
}

double e0(const Vector &x)
{
    switch (problem)
    {
    case 0:
    {
        const double denom = 2.0 / 3.0;  // (5/3 - 1) * density.
        double val;
        if (x.Size() == 2)
        {
            val = 1.0 + (cos(2*M_PI*x(0)) + cos(2*M_PI*x(1))) / 4.0;
        }
        else
        {
            val = 100.0 + ((cos(2*M_PI*x(2)) + 2) *
                           (cos(2*M_PI*x(0)) + cos(2*M_PI*x(1))) - 2) / 16.0;
        }
        return val/denom;
    }
    case 1:
        return 0.0; // This case in initialized in main().
    case 2:
        return (x(0) < 0.5) ? 1.0 / rho0(x) / (gamma_func(x) - 1.0)
               : 0.1 / rho0(x) / (gamma_func(x) - 1.0);
    case 3:
        return (x(0) > 1.0) ? 0.1 / rho0(x) / (gamma_func(x) - 1.0)
               : 1.0 / rho0(x) / (gamma_func(x) - 1.0);
    case 4:
    {
        const double r = rad(x(0), x(1)), rsq = x(0) * x(0) + x(1) * x(1);
        const double gamma = 5.0 / 3.0;
        if (r < 0.2)
        {
            return (5.0 + 25.0 / 2.0 * rsq) / (gamma - 1.0);
        }
        else if (r < 0.4)
        {
            const double t1 = 9.0 - 4.0 * log(0.2) + 25.0 / 2.0 * rsq;
            const double t2 = 20.0 * r - 4.0 * log(r);
            return (t1 - t2) / (gamma - 1.0);
        }
        else {
            return (3.0 + 4.0 * log(2.0)) / (gamma - 1.0);
        }
    }
    case 5:
    {
        const double irg = 1.0 / rho0(x) / (gamma_func(x) - 1.0);
        if (x(0) >= 0.5 && x(1) >= 0.5) {
            return 0.4 * irg;
        }
        if (x(0) <  0.5 && x(1) >= 0.5) {
            return 1.0 * irg;
        }
        if (x(0) <  0.5 && x(1) <  0.5) {
            return 1.0 * irg;
        }
        if (x(0) >= 0.5 && x(1) <  0.5) {
            return 1.0 * irg;
        }
        MFEM_ABORT("Error in problem 5!");
        return 0.0;
    }
    case 6:
    {
        const double irg = 1.0 / rho0(x) / (gamma_func(x) - 1.0);
        if (x(0) >= 0.5 && x(1) >= 0.5) {
            return 1.0 * irg;
        }
        if (x(0) <  0.5 && x(1) >= 0.5) {
            return 1.0 * irg;
        }
        if (x(0) <  0.5 && x(1) <  0.5) {
            return 1.0 * irg;
        }
        if (x(0) >= 0.5 && x(1) <  0.5) {
            return 1.0 * irg;
        }
        MFEM_ABORT("Error in problem 5!");
        return 0.0;
    }
    case 7:
    {
        const double rho = rho0(x), gamma = gamma_func(x);
        return (4.0 + rhoRatio - rho * x(1)) / (gamma - 1.0) / rho;
    }
    default:
        MFEM_ABORT("Bad number given for problem id!");
        return 0.0;
    }
}

void display_banner(ostream & os)
{
    os << endl
       << "       __                __                 " << endl
       << "      / /   ____  ____  / /_  ____  _____   " << endl
       << "     / /   / __ `/ __ `/ __ \\/ __ \\/ ___/ " << endl
       << "    / /___/ /_/ / /_/ / / / / /_/ (__  )    " << endl
       << "   /_____/\\__,_/\\__, /_/ /_/\\____/____/  " << endl
       << "               /____/                       " << endl << endl;
}<|MERGE_RESOLUTION|>--- conflicted
+++ resolved
@@ -148,13 +148,10 @@
     const char *normtype_char = "l2";
     const char *spaceTimeMethod = "spatial";
     const char *offsetType = "initial";
-<<<<<<< HEAD
     const char *indicatorType = "time";
-=======
     const char *greedyParam = "bef";
     const char *greedySamplingType = "random";
     const char *greedyErrorIndicatorType = "useLastLifted";
->>>>>>> b3c47ccf
     Array<double> twep;
     Array2D<int> twparam;
     ROM_Options romOptions;
@@ -305,13 +302,10 @@
     args.AddOption(&romOptions.parameterID, "-rpar", "--romparam", "ROM offline parameter index.");
     args.AddOption(&offsetType, "-rostype", "--romoffsettype",
                    "Offset type for initializing ROM windows.");
-<<<<<<< HEAD
     args.AddOption(&indicatorType, "-loctype", "--romindicatortype",
                    "Indicator type for partitioning ROM windows.");
-=======
     args.AddOption(&spaceTimeMethod, "-romst", "--romspacetimetype",
                    "Space-time method.");
->>>>>>> b3c47ccf
     args.AddOption(&romOptions.useXV, "-romxv", "--romusexv", "-no-romxv", "--no-romusexv",
                    "Enable or disable use of V basis for X-X0.");
     args.AddOption(&romOptions.useVX, "-romvx", "--romusevx", "-no-romvx", "--no-romusevx",
