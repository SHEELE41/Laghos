#include <fstream>
#include <iostream>
#include <sstream>

#include "laghos_utils.hpp"

using namespace std;

void split_line(const std::string &line, std::vector<std::string> &words)
{
    words.clear();
    std::istringstream iss(line);
    std::string new_word;
    while (std::getline(iss, new_word, ' ')) {
        words.push_back(new_word);
    }
}

<<<<<<< HEAD
void WriteOfflineParam(int dim, double dt, ROM_Options& romOptions,
                       const int numWindows, const char* twfile, std::string paramfile, const bool printStatus)
=======
void DeleteROMSolution(std::string outputPath)
{
    bool last_step = false;
    for (int ti = 1; !last_step; ti++)
    {
        std::string filename = outputPath + "/ROMsol/romS_" + std::to_string(ti);
        std::ifstream infile_romS(filename.c_str());
        if (infile_romS.good())
        {
            infile_romS.close();
            remove(filename.c_str());
        }
        else
        {
            last_step = true;
            break;
        }
    }
}

void ReadGreedyPhase(bool& rom_offline, bool& rom_online, bool& rom_restore, bool& rom_calc_rel_error_nonlocal, bool& rom_calc_rel_error_local,
                     ROM_Options& romOptions, std::string greedyfile)
{

    std::ifstream greedystream(greedyfile);
    if (!greedystream.is_open())
    {
        rom_online = true;
        romOptions.hyperreduce_prep = true;
        romOptions.hyperreduce = false;
        rom_calc_rel_error_nonlocal = false;
        rom_calc_rel_error_local = true;
    }
    else
    {
        std::string line;
        std::vector<std::string> words;
        std::getline(greedystream, line);
        split_line(line, words);

        if (words[0] == "local")
        {
            rom_calc_rel_error_nonlocal = false;
            rom_calc_rel_error_local = true;
        }
        else if (words[0] == "non-local")
        {
            rom_calc_rel_error_nonlocal = true;
            rom_calc_rel_error_local = false;
        }
        if (words[1] == "online")
        {
            if (words[2] == "hyperreduce_prep")
            {
                rom_online = true;
            }
            else if (words[2] == "hyperreduce")
            {
                rom_restore = true;
                romOptions.hyperreduce = false;
            }
        }
        else if (words[1] == "restore")
        {
            rom_online = true;
            romOptions.hyperreduce_prep = true;
            romOptions.hyperreduce = false;
            rom_calc_rel_error_nonlocal = true;
            rom_calc_rel_error_local = false;
        }
    }
}

void WriteGreedyPhase(bool& rom_offline, bool& rom_online, bool& rom_restore, bool& rom_calc_rel_error_nonlocal, bool& rom_calc_rel_error_local,
                      ROM_Options& romOptions, std::string greedyfile)
{
    std::ofstream greedyout(greedyfile);
    if (rom_calc_rel_error_local)
    {
        greedyout << "local" << " ";
    }
    else if (rom_calc_rel_error_nonlocal)
    {
        greedyout << "non-local" << " ";
    }
    else
    {
        greedyout << "error-indicator" << " ";
    }
    if (rom_online)
    {
        greedyout << "online" << " ";
    }
    else if (rom_restore)
    {
        greedyout << "restore" << " ";
    }
    else
    {
        greedyout << "offline" << " ";
    }
    if (romOptions.hyperreduce_prep)
    {
        greedyout << "hyperreduce_prep" << endl;
    }
    else if (romOptions.hyperreduce)
    {
        greedyout << "hyperreduce" << endl;
    }
    else
    {
        greedyout << "nonreduced" << endl;
    }
    greedyout.close();
}

int WriteOfflineParam(int dim, double dt, ROM_Options& romOptions,
                      const int numWindows, const char* twfile, std::string paramfile, const bool printStatus)
>>>>>>> 78266b78
{
    if (romOptions.parameterID <= 0)
    {
        if (printStatus)
        {
            std::ofstream opout(paramfile);
            opout << dim << " ";
            opout << dt << " ";
            opout << romOptions.useOffset << " ";
            opout << romOptions.offsetType << " ";
            opout << romOptions.SNS << " ";
            opout << numWindows << " ";
            opout << romOptions.VTos << " ";
            opout << twfile << endl;
            opout.close();
        }
    }
    else
    {
        VerifyOfflineParam(dim, dt, romOptions, numWindows, twfile, paramfile, true);
    }

    if (printStatus)
    {
        std::ofstream opout(paramfile, std::fstream::app);
        opout << romOptions.parameterID << " ";
        opout << romOptions.rhoFactor << " ";
        opout << romOptions.blast_energyFactor << " ";
        opout << romOptions.atwoodFactor << endl;
        opout.close();
    }
}

void VerifyOfflineParam(int& dim, double& dt, ROM_Options& romOptions,
                        const int numWindows, const char* twfile, std::string paramfile, const bool rom_offline)
{
    std::ifstream opin(paramfile);
    MFEM_VERIFY(opin.is_open(), "Offline parameter record file does not exist.");

    std::string line;
    std::vector<std::string> words;
    std::getline(opin, line);
    split_line(line, words);

    MFEM_VERIFY(std::stoi(words[2]) == romOptions.useOffset, "-romos option does not match record.");
    MFEM_VERIFY(std::stoi(words[3]) == romOptions.offsetType, "-romostype option does not match record.");
    MFEM_VERIFY(std::stoi(words[4]) == romOptions.SNS, "-romsns option does not match record.");

    if (rom_offline)
    {
        MFEM_VERIFY(std::stoi(words[5]) == numWindows, "-nwin option does not match record.");
        MFEM_VERIFY(std::strcmp(words[7].c_str(), twfile) == 0, "-tw option does not match record.");
    }
    else
    {
        dim = std::stoi(words[0]);
        dt = std::stod(words[1]);
        romOptions.VTos = std::stod(words[6]);
    }

    opin.close();
}

void BasisGeneratorFinalSummary(CAROM::BasisGenerator* bg, const double energyFraction, int & cutoff, const std::string cutoffOutputPath, const bool printout)
{
    const int rom_dim = bg->getSpatialBasis()->numColumns();
    const CAROM::Vector* sing_vals = bg->getSingularValues();

    MFEM_VERIFY(rom_dim <= sing_vals->dim(), "");

    double sum = 0.0;
    for (int sv = 0; sv < sing_vals->dim(); ++sv) {
        sum += (*sing_vals)(sv);
    }

    vector<double> energy_fractions = {0.9999, 0.999, 0.99, 0.9};
    bool reached_cutoff = false;

    double partialSum = 0.0;
    for (int sv = 0; sv < sing_vals->dim(); ++sv) {
        partialSum += (*sing_vals)(sv);
        if (printout)
        {
            for (int i = energy_fractions.size() - 1; i >= 0; i--)
            {
                if (partialSum / sum > energy_fractions[i])
                {
                    cout << "For energy fraction: " << energy_fractions[i] << ", take first "
                         << sv+1 << " of " << sing_vals->dim() << " basis vectors" << endl;
                    if (cutoffOutputPath != "")
                    {
                        writeNum(sv+1, cutoffOutputPath + "_" + to_string(energy_fractions[i]), true);
                    }
                    energy_fractions.pop_back();
                }
                else
                {
                    break;
                }
            }
        }
        if (!reached_cutoff && partialSum / sum > energyFraction)
        {
            cutoff = sv+1;
            reached_cutoff = true;
        }
    }

    if (!reached_cutoff) cutoff = sing_vals->dim();
    if (printout) cout << "Take first " << cutoff << " of " << sing_vals->dim() << " basis vectors" << endl;
}

void PrintSingularValues(const int rank, const std::string& basename, const std::string& name, CAROM::BasisGenerator* bg, const bool usingWindows, const int window)
{
    const CAROM::Vector* sing_vals = bg->getSingularValues();

    char tmp[100];
    sprintf(tmp, ".%06d", rank);

    std::string fullname = (usingWindows) ? basename + "/sVal" + name + std::to_string(window) + tmp : basename + "/sVal" + name + tmp;

    std::ofstream ofs(fullname.c_str(), std::ofstream::out);
    ofs.precision(16);

    for (int sv = 0; sv < sing_vals->dim(); ++sv) {
        ofs << (*sing_vals)(sv) << endl;
    }

    ofs.close();
}

int ReadTimesteps(std::string const& path, std::vector<double>& time)
{
    int nsteps = 0;
    std::string nsfile(path + "/num_steps");

    {
        std::ifstream ifsn(nsfile.c_str());
        ifsn >> nsteps;
        ifsn.close();
    }

    MFEM_VERIFY(nsteps > 0, "");
    time.assign(nsteps, -1.0);

    std::string tsfile(path + "/timesteps.csv");
    std::ifstream ifs(tsfile.c_str());

    if (!ifs.is_open())
    {
        cout << "Error: invalid file" << endl;
        return 1;  // invalid file
    }

    string line, word;
    int count = 0;
    while (getline(ifs, line))
    {
        if (count >= nsteps)
        {
            cout << "Error reading CSV file. Read more than " << nsteps << " lines" << endl;
            ifs.close();
            return 3;
        }

        stringstream s(line);
        vector<string> row;

        while (getline(s, word, ','))
            row.push_back(word);

        if (row.size() != 1)
        {
            cout << "Error: CSV file does not specify exactly 1 parameter" << endl;
            ifs.close();
            return 2;  // incorrect number of parameters
        }

        time[count++] = stod(row[0]);
    }

    ifs.close();

    if (count != nsteps)
    {
        cout << "Error reading CSV file. Read " << count << " lines but expected " << nsteps << endl;
        return 3;
    }

    return 0;
}

int ReadTimeWindows(const int nw, std::string twfile, Array<double>& twep, const bool printStatus)
{
    if (printStatus) cout << "Reading time windows from file " << twfile << endl;

    std::ifstream ifs(twfile.c_str());

    if (!ifs.is_open())
    {
        cout << "Error: invalid file" << endl;
        return 1;  // invalid file
    }

    twep.SetSize(nw);

    string line, word;
    int count = 0;
    while (getline(ifs, line))
    {
        if (count >= nw)
        {
            cout << "Error reading CSV file. Read more than " << nw << " lines" << endl;
            ifs.close();
            return 3;
        }

        stringstream s(line);
        vector<string> row;

        while (getline(s, word, ','))
            row.push_back(word);

        if (row.size() != 1)
        {
            cout << "Error: CSV file does not specify exactly 1 parameter" << endl;
            ifs.close();
            return 2;  // incorrect number of parameters
        }

        twep[count] = stod(row[0]);

        if (printStatus) cout << "Using time window " << count << " with end time " << twep[count] << endl;
        count++;
    }

    ifs.close();

    if (count != nw)
    {
        cout << "Error reading CSV file. Read " << count << " lines but expected " << nw << endl;
        return 3;
    }

    return 0;
}

int ReadTimeWindowParameters(const int nw, std::string twfile, Array<double>& twep, Array2D<int>& twparam, double sFactor[], const bool printStatus, const bool sns)
{
    if (printStatus) cout << "Reading time window parameters from file " << twfile << endl;

    std::ifstream ifs(twfile.c_str());

    if (!ifs.is_open())
    {
        cout << "Error: invalid file" << endl;
        return 1;  // invalid file
    }

    // Parameters to read for each time window:
    // end time, rdimx, rdimv, rdime
    const int nparamRead = sns ? 4 : 6; // number of parameters to read for each time window

    // Add 3 more parameters for nsamx, nsamv, nsame
    const int nparam = nparamRead + 3;

    twep.SetSize(nw);
    twparam.SetSize(nw, nparam - 1);

    string line, word;
    int count = 0;
    while (getline(ifs, line))
    {
        if (count >= nw)
        {
            cout << "Error reading CSV file. Read more than " << nw << " lines" << endl;
            ifs.close();
            return 3;
        }

        stringstream s(line);
        vector<string> row;

        while (getline(s, word, ','))
            row.push_back(word);

        if (row.size() != nparamRead)
        {
            cout << "Error: CSV file does not specify " << nparamRead << " parameters" << endl;
            ifs.close();
            return 2;  // incorrect number of parameters
        }

        twep[count] = stod(row[0]);
        for (int i=0; i<nparamRead-1; ++i)
            twparam(count,i) = stoi(row[i+1]);

        // Setting nsamx, nsamv, nsame
        twparam(count, nparamRead-1) = sFactor[0] * twparam(count, 0);
        twparam(count, nparamRead)   = sFactor[1] * twparam(count, sns ? 1 : 3);
        twparam(count, nparamRead+1) = sFactor[2] * twparam(count, sns ? 2 : 4);

        if (printStatus)
        {
            if (sns) cout << "Using time window " << count << " with end time " << twep[count] << ", rdimx " << twparam(count,0)
                              << ", rdimv " << twparam(count,1) << ", rdime " << twparam(count,2) << ", nsamx " << twparam(count,3)
                              << ", nsamv " << twparam(count,4) << ", nsame " << twparam(count,5) << endl;
            else cout << "Using time window " << count << " with end time " << twep[count] << ", rdimx " << twparam(count,0)
                          << ", rdimv " << twparam(count,1) << ", rdime " << twparam(count,2) << ", rdimfv " << twparam(count,3)
                          << ", rdimfe " << twparam(count,4) << ", nsamx " << twparam(count,5)
                          << ", nsamv " << twparam(count,6) << ", nsame " << twparam(count,7) << endl;
        }

        count++;
    }

    ifs.close();

    if (count != nw)
    {
        cout << "Error reading CSV file. Read " << count << " lines but expected " << nw << endl;
        return 3;
    }

    return 0;
}

void ReadGreedyTimeWindowParameters(ROM_Options& romOptions, const int nw, Array2D<int>& twparam, std::string outputPath)
{
    double errorIndicatorEnergyFraction = 0.99;

    std::vector<int> dimX, dimV, dimE, dimFv, dimFe;

    // Get the rdim for the basis used.
    readVec(dimX, outputPath + "/" + "rdimX" + romOptions.basisIdentifier + "_" + to_string(errorIndicatorEnergyFraction));
    readVec(dimV, outputPath + "/" + "rdimV" + romOptions.basisIdentifier + "_" + to_string(errorIndicatorEnergyFraction));
    readVec(dimE, outputPath + "/" + "rdimE" + romOptions.basisIdentifier + "_" + to_string(errorIndicatorEnergyFraction));
    if (!romOptions.SNS)
    {
        readVec(dimFv, outputPath + "/" + "rdimFv" + romOptions.basisIdentifier + "_" + to_string(errorIndicatorEnergyFraction));
        readVec(dimFe, outputPath + "/" + "rdimFe" + romOptions.basisIdentifier + "_" + to_string(errorIndicatorEnergyFraction));
    }

    for (int i = 0; i < nw; i++)
    {
        twparam(i, 0) = dimX[dimX.size() - nw + i];
        twparam(i, 1) = dimV[dimV.size() - nw + i];
        twparam(i, 2) = dimE[dimE.size() - nw + i];
        if (!romOptions.SNS)
        {
            twparam(i, 3) = dimFv[dimFv.size() - nw + i];
            twparam(i, 4) = dimFe[dimFe.size() - nw + i];
        }
    }
}

void SetWindowParameters(Array2D<int> const& twparam, ROM_Options & romOptions)
{
    const int w = romOptions.window;
    romOptions.dimX = min(romOptions.max_dimX, twparam(w,0));
    romOptions.dimV = min(romOptions.max_dimV, twparam(w,1));
    romOptions.dimE = min(romOptions.max_dimE, twparam(w,2));
    romOptions.dimFv = romOptions.SNS ? romOptions.dimV : min(romOptions.max_dimFv, twparam(w,3));
    romOptions.dimFe = romOptions.SNS ? romOptions.dimE : min(romOptions.max_dimFe, twparam(w,4));
    if (romOptions.useXV) romOptions.dimX = romOptions.dimV;
    if (romOptions.useVX) romOptions.dimV = romOptions.dimX;

    const int oss = (romOptions.SNS) ? 3 : 5;
    romOptions.sampX = twparam(w,oss);
    romOptions.sampV = twparam(w,oss+1);
    romOptions.sampE = twparam(w,oss+2);
}

void AppendPrintParGridFunction(std::ofstream *ofs, ParGridFunction *gf)
{
    Vector tv(gf->ParFESpace()->GetTrueVSize());
    gf->GetTrueDofs(tv);

    for (int i=0; i<tv.Size(); ++i)
        *ofs << tv[i] << std::endl;
}

void PrintParGridFunction(const int rank, const std::string& name, ParGridFunction *gf)
{
    Vector tv(gf->ParFESpace()->GetTrueVSize());
    gf->GetTrueDofs(tv);

    char tmp[100];
    sprintf(tmp, ".%06d", rank);

    std::string fullname = name + tmp;

    std::ofstream ofs(fullname.c_str(), std::ofstream::out);
    ofs.precision(16);

    for (int i=0; i<tv.Size(); ++i)
        ofs << tv[i] << std::endl;

    ofs.close();
}

double PrintDiffParGridFunction(NormType normtype, const int rank, const std::string& name, ParGridFunction *gf)
{
    Vector tv(gf->ParFESpace()->GetTrueVSize());

    char tmp[100];
    sprintf(tmp, ".%06d", rank);

    std::string fullname = name + tmp;

    std::ifstream ifs(fullname.c_str());

    for (int i=0; i<tv.Size(); ++i)
    {
        double d;
        ifs >> d;
        tv[i] = d;
    }

    ifs.close();

    ParGridFunction rgf(gf->ParFESpace());
    rgf.SetFromTrueDofs(tv);

    return PrintNormsOfParGridFunctions(normtype, rank, name, &rgf, gf, true);
}

void writeNum(int num, std::string file_name, bool append) {
    ofstream file;
    if (append)
    {
        file.open(file_name, std::ios_base::app);
    }
    else
    {
        file.open(file_name);
    }
    file << num << endl;
    file.close();
}

// read data from from text.txt and store it in vector v
void readNum(int& num, std::string file_name) {
    ifstream file;
    file.open(file_name);
    string line;
    getline(file, line);
    num = stoi(line);
    file.close();
}

void writeDouble(double num, std::string file_name, bool append) {
    ofstream file;
    if (append)
    {
        file.open(file_name, std::ios_base::app);
    }
    else
    {
        file.open(file_name);
    }
    file << std::fixed << std::setprecision(16) << num <<endl;
    file.close();
}

// read data from from text.txt and store it in vector v
void readDouble(double& num, std::string file_name) {
    ifstream file;
    file.open(file_name);
    string line;
    getline(file, line);
    num = stod(line);
    file.close();
}

void writeVec(vector<int> v, std::string file_name, bool append) {
    ofstream file;
    if (append)
    {
        file.open(file_name, std::ios_base::app);
    }
    else
    {
        file.open(file_name);
    }
    for(int i=0; i<v.size(); ++i) {
        file << v[i] << endl;
    }
    file.close();
}

// read data from from text.txt and store it in vector v
void readVec(vector<int> &v, std::string file_name) {
    ifstream file;
    file.open(file_name);
    string line;
    while(getline(file, line)) {
        v.push_back(stoi(line));
    }
    file.close();
}

int countNumLines(std::string file_name)
{
    ifstream file;
    file.open(file_name);
    string line;
    int count = 0;
    while(getline(file, line)) {
        count++;
    }
    file.close();
    return count;
}

double PrintNormsOfParGridFunctions(NormType normtype, const int rank, const std::string& name, ParGridFunction *f1, ParGridFunction *f2,
                                    const bool scalar)
{
    ConstantCoefficient zero(0.0);
    Vector zerov(3);
    zerov = 0.0;
    VectorConstantCoefficient vzero(zerov);

    double fomloc, romloc, diffloc;

    // TODO: why does ComputeL2Error call the local GridFunction version rather than the global ParGridFunction version?
    // Only f2->ComputeL2Error calls the ParGridFunction version.
    if (scalar)
    {
        switch(normtype)
        {
        case l1norm:
            fomloc = f1->ComputeL1Error(zero);
            romloc = f2->ComputeL1Error(zero);
            break;
        case l2norm:
            fomloc = f1->ComputeL2Error(zero);
            romloc = f2->ComputeL2Error(zero);
            break;
        case maxnorm:
            fomloc = f1->ComputeMaxError(zero);
            romloc = f2->ComputeMaxError(zero);
            break;
        }
    }
    else
    {
        switch(normtype)
        {
        case l1norm:
            fomloc = f1->ComputeL1Error(vzero);
            romloc = f2->ComputeL1Error(vzero);
            break;
        case l2norm:
            fomloc = f1->ComputeL2Error(vzero);
            romloc = f2->ComputeL2Error(vzero);
            break;
        case maxnorm:
            fomloc = f1->ComputeMaxError(vzero);
            romloc = f2->ComputeMaxError(vzero);
            break;
        }
    }

    *f1 -= *f2;  // works because GridFunction is derived from Vector

    if (scalar)
    {
        switch(normtype)
        {
        case l1norm:
            diffloc = f1->ComputeL1Error(zero);
            break;
        case l2norm:
            diffloc = f1->ComputeL2Error(zero);
            break;
        case maxnorm:
            diffloc = f1->ComputeMaxError(zero);
            break;
        }
    }
    else
    {
        switch(normtype)
        {
        case l1norm:
            diffloc = f1->ComputeL1Error(vzero);
            break;
        case l2norm:
            diffloc = f1->ComputeL2Error(vzero);
            break;
        case maxnorm:
            diffloc = f1->ComputeMaxError(vzero);
            break;
        }
    }

    double fomloc2 = fomloc*fomloc;
    double romloc2 = romloc*romloc;
    double diffloc2 = diffloc*diffloc;

    double fomglob2, romglob2, diffglob2;

    // TODO: is this right? The "loc" norms should be global, but they are not.
    MPI_Allreduce(&fomloc2, &fomglob2, 1, MPI_DOUBLE, MPI_SUM, MPI_COMM_WORLD);
    MPI_Allreduce(&romloc2, &romglob2, 1, MPI_DOUBLE, MPI_SUM, MPI_COMM_WORLD);
    MPI_Allreduce(&diffloc2, &diffglob2, 1, MPI_DOUBLE, MPI_SUM, MPI_COMM_WORLD);

    /*
    fomglob2 = fomloc2;
    romglob2 = romloc2;
    diffglob2 = diffloc2;
    */

    double FOMnorm = sqrt(fomglob2);
    double ROMnorm = sqrt(romglob2);
    double DIFFnorm = sqrt(diffglob2);
    double relDIFFnorm = sqrt(diffglob2)/sqrt(fomglob2);

    if (rank == 0)
    {
        switch(normtype)
        {
        case l1norm:
            cout << "L1 norm error:" << endl;
            break;
        case l2norm:
            cout << "L2 norm error:" << endl;
            break;
        case maxnorm:
            cout << "MAX norm error:" << endl;
            break;
        }

        cout << rank << ": " << name << " FOM norm " << FOMnorm << endl;
        cout << rank << ": " << name << " ROM norm " << ROMnorm << endl;
        cout << rank << ": " << name << " DIFF norm " << DIFFnorm << endl;
        cout << rank << ": " << name << " Rel. DIFF norm " << relDIFFnorm << endl;
    }

    char tmp[100];
    sprintf(tmp, ".%06d", rank);

    std::string fullname = name + "_norms" + tmp;

    std::ofstream ofs(fullname.c_str(), std::ofstream::out);
    ofs.precision(16);

    ofs << "FOM norm " << FOMnorm << endl;
    ofs << "ROM norm " << ROMnorm << endl;
    ofs << "DIFF norm " << DIFFnorm << endl;
    ofs << "Rel. DIFF norm " << relDIFFnorm << endl;

    ofs.close();

    return relDIFFnorm;

}

void PrintL2NormsOfParGridFunctions(const int rank, const std::string& name, ParGridFunction *f1, ParGridFunction *f2,
                                    const bool scalar)
{
    ConstantCoefficient zero(0.0);
    Vector zerov(3);
    zerov = 0.0;
    VectorConstantCoefficient vzero(zerov);

    double fomloc, romloc, diffloc;

    // TODO: why does ComputeL2Error call the local GridFunction version rather than the global ParGridFunction version?
    // Only f2->ComputeL2Error calls the ParGridFunction version.
    if (scalar)
    {
        fomloc = f1->ComputeL2Error(zero);
        romloc = f2->ComputeL2Error(zero);
    }
    else
    {
        fomloc = f1->ComputeL2Error(vzero);
        romloc = f2->ComputeL2Error(vzero);
    }

    *f1 -= *f2;  // works because GridFunction is derived from Vector

    if (scalar)
    {
        diffloc = f1->ComputeL2Error(zero);
    }
    else
    {
        diffloc = f1->ComputeL2Error(vzero);
    }

    double fomloc2 = fomloc*fomloc;
    double romloc2 = romloc*romloc;
    double diffloc2 = diffloc*diffloc;

    double fomglob2, romglob2, diffglob2;

    // TODO: is this right? The "loc" norms should be global, but they are not.
    MPI_Allreduce(&fomloc2, &fomglob2, 1, MPI_DOUBLE, MPI_SUM, MPI_COMM_WORLD);
    MPI_Allreduce(&romloc2, &romglob2, 1, MPI_DOUBLE, MPI_SUM, MPI_COMM_WORLD);
    MPI_Allreduce(&diffloc2, &diffglob2, 1, MPI_DOUBLE, MPI_SUM, MPI_COMM_WORLD);

    /*
    fomglob2 = fomloc2;
    romglob2 = romloc2;
    diffglob2 = diffloc2;
    */

    cout << rank << ": " << name << " FOM norm " << sqrt(fomglob2) << endl;
    cout << rank << ": " << name << " ROM norm " << sqrt(romglob2) << endl;
    cout << rank << ": " << name << " DIFF norm " << sqrt(diffglob2) << endl;
    cout << rank << ": " << name << " Rel. DIFF norm " << sqrt(diffglob2)/sqrt(fomglob2) << endl;
}<|MERGE_RESOLUTION|>--- conflicted
+++ resolved
@@ -16,10 +16,6 @@
     }
 }
 
-<<<<<<< HEAD
-void WriteOfflineParam(int dim, double dt, ROM_Options& romOptions,
-                       const int numWindows, const char* twfile, std::string paramfile, const bool printStatus)
-=======
 void DeleteROMSolution(std::string outputPath)
 {
     bool last_step = false;
@@ -136,9 +132,8 @@
     greedyout.close();
 }
 
-int WriteOfflineParam(int dim, double dt, ROM_Options& romOptions,
+void WriteOfflineParam(int dim, double dt, ROM_Options& romOptions,
                       const int numWindows, const char* twfile, std::string paramfile, const bool printStatus)
->>>>>>> 78266b78
 {
     if (romOptions.parameterID <= 0)
     {
