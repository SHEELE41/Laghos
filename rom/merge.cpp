#include "mfem.hpp"
#include "laghos_utils.hpp"

#include "BasisGenerator.h"
#include "BasisReader.h"

using namespace std;
using namespace mfem;


void MergePhysicalTimeWindow(const int rank, const double energyFraction, const int nsets, const std::string& basename, const std::string& varName, const std::string& basisIdentifier,
                             const std::string& basis_filename, const bool usingWindows, const int basisWindow, const int dim, const int totalSamples,
                             const std::vector<std::vector<int>> &offsetAllWindows, int& cutoff)
{
    std::unique_ptr<CAROM::BasisGenerator> basis_generator;
    CAROM::Options static_svd_options(dim, totalSamples, 1);
    basis_generator.reset(new CAROM::BasisGenerator(static_svd_options, false, basis_filename));

    if (usingWindows)
    {
        cout << "Loading snapshots for " << varName << " in sample time window " << basisWindow << endl; // sampleWindow = basisWindow
    }
    else
    {
        cout << "Loading snapshots for " << varName << endl;
    }

    for (int i=0; i<nsets; ++i)
    {
        std::string filename = basename + "/param" + std::to_string(i) + "_var" + varName + std::to_string(basisWindow) + basisIdentifier + "_snapshot";
        basis_generator->loadSamples(filename,"snapshot");
    }

    if (usingWindows)
    {
        cout << "Computing SVD for " << varName << " in basis time window " << basisWindow << endl;
    }
    else
    {
        cout << "Computing SVD for " << varName << endl;
    }
    basis_generator->endSamples();  // save the basis file

    if (rank == 0)
    {
        cout << varName << " basis summary output: ";
        BasisGeneratorFinalSummary(basis_generator.get(), energyFraction, cutoff, basename + "/" + "rdim" + varName + basisIdentifier);
        PrintSingularValues(rank, basename, varName + basisIdentifier, basis_generator.get(), usingWindows, basisWindow);
    }
}

void MergeSamplingTimeWindow(const int rank, const double energyFraction, const int nsets, const std::string& basename, VariableName v,
                             const std::string& varName, const std::string& basisIdentifier, const std::string& basis_filename, const int windowOverlapSamples, const int basisWindow,
                             const bool useOffset, const offsetStyle offsetType, const int dim, const int totalSamples,
                             const std::vector<std::vector<int>> &offsetAllWindows, int& cutoff)
{
    bool offsetInit = (useOffset && offsetType != useInitialState && basisWindow > 0) && (v == X || v == V || v == E);
    std::unique_ptr<CAROM::BasisGenerator> basis_generator, window_basis_generator;
    CAROM::Options static_svd_options(dim, totalSamples, 1);

    int windowSamples = 0;
    for (int paramID=0; paramID<nsets; ++paramID)
    {
        int num_snap = offsetAllWindows[offsetAllWindows.size()-1][paramID+nsets*v]+1;
        int col_lb = offsetAllWindows[basisWindow][paramID+nsets*v];
        int col_ub = std::min(offsetAllWindows[basisWindow+1][paramID+nsets*v]+windowOverlapSamples+1, num_snap);
        windowSamples += col_ub - col_lb - offsetInit;
    }

    CAROM::Options window_static_svd_options(dim, windowSamples);
    window_basis_generator.reset(new CAROM::BasisGenerator(window_static_svd_options, false, basis_filename));

    cout << "Loading snapshots for " << varName << " in basis time window " << basisWindow << endl;

    for (int paramID=0; paramID<nsets; ++paramID)
    {
        std::string snapshot_filename = basename + "/param" + std::to_string(paramID) + "_var" + varName + "0" + basisIdentifier + "_snapshot";
        basis_generator.reset(new CAROM::BasisGenerator(static_svd_options, false, basis_filename));
        basis_generator->loadSamples(snapshot_filename,"snapshot");

        int num_snap = offsetAllWindows[offsetAllWindows.size()-1][paramID+nsets*v]+1;
        const CAROM::Matrix* mat = basis_generator->getSnapshotMatrix();
        MFEM_VERIFY(dim == mat->numRows(), "Inconsistent snapshot size");
        MFEM_VERIFY(num_snap == mat->numColumns(), "Inconsistent number of snapshots");
        int col_lb = offsetAllWindows[basisWindow][paramID+nsets*v];
        int col_ub = std::min(offsetAllWindows[basisWindow+1][paramID+nsets*v]+windowOverlapSamples+1, num_snap);

        if (offsetInit && offsetType == interpolateOffset)
        {
            std::string path_init = basename + "/ROMoffset" + basisIdentifier + "/param" + std::to_string(paramID) + "_init";
            CAROM::Vector *init = new CAROM::Vector(dim, true);
            init->read(path_init + varName + "0");

            for (int i = 0; i<dim; ++i)
            {
                (*init)(i) += mat->item(i,col_lb);
            }
            init->write(path_init + varName + std::to_string(basisWindow));
        }

        Vector tmp;
        tmp.SetSize(dim);
        for (int j = col_lb; j < col_ub; ++j)
        {
            for (int i = 0; i < dim; ++i)
            {
                tmp[i] = (offsetInit) ? mat->item(i,j) - mat->item(i,col_lb) : mat->item(i,j);
            }
            window_basis_generator->takeSample(tmp.GetData(), 0.0, 1.0);
        }
    }

    cout << "Computing SVD for " << varName << " in basis time window " << basisWindow << endl;
    window_basis_generator->endSamples();  // save the basis file

    if (rank == 0)
    {
        cout << varName << " basis summary output: ";
        BasisGeneratorFinalSummary(window_basis_generator.get(), energyFraction, cutoff, basename + "/" + "rdim" + varName + basisIdentifier);
        PrintSingularValues(rank, basename, varName + basisIdentifier, window_basis_generator.get(), true, basisWindow);
    }
}

void LoadSampleSets(const int rank, const double energyFraction, const int nsets, const std::string& basename, VariableName v,
                    const std::string& basisIdentifier, const bool usingWindows, const int windowNumSamples, const int windowOverlapSamples, const int basisWindow,
                    const bool useOffset, const offsetStyle offsetType, const int dim, const int totalSamples,
                    const std::vector<std::vector<int>> &offsetAllWindows, int& cutoff)
{
    std::string varName;
    switch (v)
    {
    case VariableName::V:
        varName = "V";
        break;
    case VariableName::E:
        varName = "E";
        break;
    case VariableName::Fv:
        varName = "Fv";
        break;
    case VariableName::Fe:
        varName = "Fe";
        break;
    default:
        varName = "X";
    }
    std::string basis_filename = basename + "/basis" + varName + std::to_string(basisWindow) + basisIdentifier;

    if (windowNumSamples > 0)
    {
        MergeSamplingTimeWindow(rank, energyFraction, nsets, basename, v, varName, basisIdentifier, basis_filename, windowOverlapSamples, basisWindow,
                                useOffset, offsetType, dim, totalSamples, offsetAllWindows, cutoff);
    }
    else
    {
        MergePhysicalTimeWindow(rank, energyFraction, nsets, basename, varName, basisIdentifier, basis_filename, usingWindows, basisWindow, dim, totalSamples, offsetAllWindows, cutoff);
    }
}

// id is snapshot index, 0-based
void GetSnapshotDim(const int id, const std::string& basename, const std::string& varName, const std::string& basisIdentifier, const int window, int& varDim, int& numSnapshots)
{
    std::string filename = basename + "/param" + std::to_string(id) + "_var" + varName + std::to_string(window) + basisIdentifier + "_snapshot";

    CAROM::BasisReader reader(filename);
    const CAROM::Matrix *S = reader.getSnapshotMatrix(0.0);
    varDim = S->numRows();
    numSnapshots = S->numColumns();
}

void GetSnapshotTime(const int id, const std::string& basename, const std::string& varName, const std::string& basisIdentifier, std::vector<double> &tSnap)
{
    std::string filename = basename + "/param" + std::to_string(id) + "_tSnap" + varName + basisIdentifier;
    std::cout << filename << std::endl;
    std::ifstream infile_tSnap(filename);
    MFEM_VERIFY(infile_tSnap.is_open(), "Snapshot time input file does not exists.");

    tSnap.clear();
    double t = 0.0;
    while (infile_tSnap >> t)
    {
        tSnap.push_back(t);
    }
}

<<<<<<< HEAD
void GetSnapshotPenetrationDistance(const int id, const std::string& basename, std::vector<double> &pdSnap)
{
    std::string filename = basename + "/param" + std::to_string(id) + "_pdSnapX";
    std::ifstream infile_pdSnap(filename);
    MFEM_VERIFY(infile_pdSnap.is_open(), "Snapshot time input file does not exists.");

    pdSnap.clear();
    double pd = 0.0;
    while (infile_pdSnap >> pd)
    {
        pdSnap.push_back(pd);
    }
}

void GetParametricTimeWindows(const int nset, const bool SNS, const bool pd, const std::string& basename, const int windowNumSamples,
                              int &numBasisWindows, Array<double> &twep, std::vector<std::vector<int>> &offsetAllWindows)
=======
void GetParametricTimeWindows(const int nset, const bool SNS, const std::string& basename, const std::string& basisIdentifier, const int windowNumSamples, int &numBasisWindows,
                              Array<double> &twep, std::vector<std::vector<int>> &offsetAllWindows)
>>>>>>> 78266b78
{
    std::vector<double> tVec;
    std::vector<std::vector<double>> tSnapX, tSnapV, tSnapE, tSnapFv, tSnapFe, pdSnap;
    const int numVar = (SNS) ? 3 : 5;
    std::vector<int> numSnap(nset*numVar);
    // The snapshot time vectors are placed in descending order, with the last element is when the first snapshot is taken
    for (int paramID = 0; paramID < nset; ++paramID)
    {
        GetSnapshotTime(paramID, basename, "X", basisIdentifier, tVec);
        reverse(tVec.begin(), tVec.end());
        tSnapX.push_back(tVec);
        numSnap[paramID+nset*VariableName::X] = tVec.size();
        GetSnapshotTime(paramID, basename, "V", basisIdentifier, tVec);
        reverse(tVec.begin(), tVec.end());
        tSnapV.push_back(tVec);
        numSnap[paramID+nset*VariableName::V] = tVec.size();
        GetSnapshotTime(paramID, basename, "E", basisIdentifier, tVec);
        reverse(tVec.begin(), tVec.end());
        tSnapE.push_back(tVec);
        numSnap[paramID+nset*VariableName::E] = tVec.size();

        if (!SNS)
        {
            GetSnapshotTime(paramID, basename, "Fv", basisIdentifier, tVec);
            reverse(tVec.begin(), tVec.end());
            tSnapFv.push_back(tVec);
            numSnap[paramID+nset*VariableName::Fv] = tVec.size();
            GetSnapshotTime(paramID, basename, "Fe", basisIdentifier, tVec);
            reverse(tVec.begin(), tVec.end());
            tSnapFe.push_back(tVec);
            numSnap[paramID+nset*VariableName::Fe] = tVec.size();
        }

        if (pd)
        {
            GetSnapshotPenetrationDistance(paramID, basename, tVec);
            reverse(tVec.begin(), tVec.end());
            pdSnap.push_back(tVec);
        }
    }

    bool lastBasisWindow = false;
    std::vector<bool> lastSnapshot(nset, false);
    std::vector<double> tTemp((pd) ? nset : nset*numVar, 0.0);
    std::vector<int> offsetCurrentWindow(nset*numVar, 0);

    offsetAllWindows.push_back(offsetCurrentWindow);
    numBasisWindows = 0;

    while (!lastBasisWindow)
    {
        // The snapshot time vectors are placed in descending order, with the last element is when the last snapshot in previous time window is taken
        // Find the smallest time, windowRight, such that at most windowNumSamples+1 new snapshots are counted for every variable and parameter
        for (int paramID = 0; paramID < nset; ++paramID)
        {
            if (!pd)
            {
                tTemp[paramID+nset*VariableName::X] = *(tSnapX[paramID].rbegin() + std::min(windowNumSamples + 1, static_cast<int>(tSnapX[paramID].size()) - 1));
                tTemp[paramID+nset*VariableName::V] = *(tSnapV[paramID].rbegin() + std::min(windowNumSamples + 1, static_cast<int>(tSnapV[paramID].size()) - 1));
                tTemp[paramID+nset*VariableName::E] = *(tSnapE[paramID].rbegin() + std::min(windowNumSamples + 1, static_cast<int>(tSnapE[paramID].size()) - 1));

                if (!SNS)
                {
                    tTemp[paramID+nset*VariableName::Fv] = *(tSnapFv[paramID].rbegin() + std::min(windowNumSamples + 1, static_cast<int>(tSnapFv[paramID].size()) - 1));
                    tTemp[paramID+nset*VariableName::Fe] = *(tSnapFe[paramID].rbegin() + std::min(windowNumSamples + 1, static_cast<int>(tSnapFe[paramID].size()) - 1));
                }
            }
            else
            {
                tTemp[paramID] = lastSnapshot[paramID] ? std::numeric_limits<double>::max() :
                                 *(pdSnap[paramID].rbegin() + std::min(windowNumSamples + 1, static_cast<int>(pdSnap[paramID].size()) - 1));
            }
        }
        double windowRight = *min_element(tTemp.begin(), tTemp.end());

        // Record a vector, offsetCurrentWindow, of the largest snapshot index whose time taken is smaller than windowRight for every variable and parameter
        // A matrix offsetAllWindows is assembled by appending offsetCurrentWindow for each basis window
        // A basis window then takes the snapshots with indices between two consecutive vectors in offsetAllWindows inclusively,
        // which include the last overlapping snapshot in previous time window, all the snapshots taken strictly before windowRight,
        // and the overlapping snapshot just taken at or after windowRight, making sure no data is missed by closing the basis window at or before windowRight
        for (int paramID = 0; paramID < nset; ++paramID)
        {
            double tMax = -1.0;
            if (pd)
            {
                if (lastSnapshot[paramID]) continue;
                MFEM_VERIFY(tSnapX[paramID].size() == pdSnap[paramID].size(), "pdSnap and tSnapX do not have the same number of elements");
                for (int t = 0; t < windowNumSamples + 2; ++t)
                {
                    if (pdSnap[paramID].back() < windowRight)
                    {
                        pdSnap[paramID].pop_back();
                    }
                    else
                    {
                        tMax = *(tSnapX[paramID].rbegin() + t);
                        break;
                    }
                }
                MFEM_VERIFY(tMax > 0.0, "Did not read tMax correctly");
                lastSnapshot[paramID] = (pdSnap[paramID].size() == 1);
            }
            else
                tMax = windowRight;

            for (int t = 0; t < windowNumSamples + 2; ++t)
            {
                if (tSnapX[paramID].back() < tMax)
                {
                    tSnapX[paramID].pop_back();
                    offsetCurrentWindow[paramID+nset*VariableName::X] += 1;
                }
                if (tSnapV[paramID].back() < tMax)
                {
                    tSnapV[paramID].pop_back();
                    offsetCurrentWindow[paramID+nset*VariableName::V] += 1;
                }
                if (tSnapE[paramID].back() < tMax)
                {
                    tSnapE[paramID].pop_back();
                    offsetCurrentWindow[paramID+nset*VariableName::E] += 1;
                }

                if (!SNS)
                {
                    if (tSnapFv[paramID].back() < tMax)
                    {
                        tSnapFv[paramID].pop_back();
                        offsetCurrentWindow[paramID+nset*VariableName::Fv] += 1;
                    }
                    if (tSnapFe[paramID].back() < tMax)
                    {
                        tSnapFe[paramID].pop_back();
                        offsetCurrentWindow[paramID+nset*VariableName::Fe] += 1;
                    }
                }
            }
        }
        offsetAllWindows.push_back(offsetCurrentWindow);
        numBasisWindows += 1;

        for (int paramID = 0; paramID < nset; ++paramID)
        {
            if (!pd)
            {
                tTemp[paramID+nset*VariableName::X] = tSnapX[paramID].back();
                tTemp[paramID+nset*VariableName::V] = tSnapV[paramID].back();
                tTemp[paramID+nset*VariableName::E] = tSnapE[paramID].back();

                if (!SNS)
                {
                    tTemp[paramID+nset*VariableName::Fv] = tSnapFv[paramID].back();
                    tTemp[paramID+nset*VariableName::Fe] = tSnapFe[paramID].back();
                }
            }
            else
            {
                tTemp[paramID] = pdSnap[paramID].back();
            }
        }

        // Find the largest time, windowLeft, such that the last snapshot is counted for every variable and parameter
        // The next basis window takes this snapshot and is opened at the midpoint of windowLeft and windowRight.
        double windowLeft = *max_element(tTemp.begin(), tTemp.end());
        double overlapMidpoint = (windowLeft + windowRight) / 2;
        twep.Append(overlapMidpoint);

        lastBasisWindow = true;
        for (int i = 0; i < nset*numVar; ++i)
        {
            if (numSnap[i] > offsetCurrentWindow[i]+1)
            {
                lastBasisWindow = false;
            }
        }

        if (lastBasisWindow)
        {
            MFEM_VERIFY(windowLeft == windowRight, "Fail to merge since windowLeft is not equal to windowRight at the final time");
        }
    }
}

int main(int argc, char *argv[])
{
    // Initialize MPI.
    MPI_Session mpi(argc, argv);
    int myid = mpi.WorldRank();

    // Parse command-line options.
    int nset = 0;
    int numWindows = 0;
    int windowNumSamples = 0;
    int windowOverlapSamples = 0;
    const char *offsetType = "initial";
    const char *indicatorType = "time";
    const char *basename = "";
    const char *twfile = "tw.csv";
    const char *twpfile = "twp.csv";
    const char *basisIdentifier = "";
    ROM_Options romOptions;

    OptionsParser args(argc, argv);
    args.AddOption(&nset, "-nset", "--numsets", "Number of sample sets to merge.");
    args.AddOption(&numWindows, "-nwin", "--numwindows", "Number of ROM time windows.");
    args.AddOption(&windowNumSamples, "-nwinsamp", "--numwindowsamples", "Number of samples in ROM windows.");
    args.AddOption(&windowOverlapSamples, "-nwinover", "--numwindowoverlap", "Number of samples for ROM window overlap.");
    args.AddOption(&basisIdentifier, "-bi", "--bi", "Basis identifier for the greedy algorithm.");
    args.AddOption(&romOptions.energyFraction, "-ef", "--rom-ef", "Energy fraction for recommended ROM basis sizes.");
    args.AddOption(&romOptions.useOffset, "-romos", "--romoffset", "-no-romoffset", "--no-romoffset",
                   "Enable or disable initial state offset for ROM.");
    args.AddOption(&offsetType, "-rostype", "--romoffsettype",
                   "Offset type for initializing ROM windows.");
    args.AddOption(&indicatorType, "-loctype", "--romindicatortype",
                   "Indicator type for partitioning ROM windows.");
    args.AddOption(&romOptions.SNS, "-romsns", "--romsns", "-no-romsns", "--no-romsns",
                   "Enable or disable SNS in hyperreduction on Fv and Fe");
    args.AddOption(&basename, "-o", "--outputfilename",
                   "Name of the sub-folder to dump files within the run directory");
    args.AddOption(&twfile, "-tw", "--timewindowfilename",
                   "Name of the CSV file defining offline time windows");
    args.AddOption(&twpfile, "-twp", "--timewindowparamfilename",
                   "Name of the CSV file defining online time window parameters");

    args.Parse();
    if (!args.Good())
    {
        if (mpi.Root()) {
            args.PrintUsage(cout);
        }
        return 1;
    }
    if (mpi.Root()) {
        args.PrintOptions(cout);
    }
    std::string outputPath = "run";
    if (std::string(basename) != "") {
        outputPath += "/" + std::string(basename);
    }

    romOptions.offsetType = getOffsetStyle(offsetType);
    MFEM_VERIFY(romOptions.offsetType != saveLoadOffset, "-rostype load is not compatible with parametric ROM")

    romOptions.indicatorType = getlocalROMIndicator(indicatorType);
    const bool pd = (romOptions.indicatorType != physicalTime);

    MFEM_VERIFY(windowNumSamples == 0 || numWindows == 0, "-nwinsamp and -nwin cannot both be set");
    MFEM_VERIFY(windowNumSamples >= 0, "Negative window");
    MFEM_VERIFY(windowOverlapSamples >= 0, "Negative window overlap");
    MFEM_VERIFY(windowOverlapSamples <= windowNumSamples, "Too many ROM window overlap samples.");

    const bool usingWindows = (numWindows > 0 || windowNumSamples > 0);
    Array<double> twep;
    std::ofstream outfile_twp;
    Array<int> cutoff(5);
    int numBasisWindows = 0;
    std::vector<std::vector<int>> offsetAllWindows;
    std::string basisIdentifierString = std::string(basisIdentifier);
    std::string twp_file_path = std::string(twpfile) + basisIdentifierString;

    if (numWindows > 0) {
        numBasisWindows = numWindows;
        const int err = ReadTimeWindows(numWindows, twfile, twep, myid == 0);
        MFEM_VERIFY(err == 0, "Error in ReadTimeWindows");
        outfile_twp.open(outputPath + "/" + std::string(twp_file_path));
    }
    else if (windowNumSamples > 0) {
        numWindows = 1;
<<<<<<< HEAD
        GetParametricTimeWindows(nset, romOptions.SNS, pd, outputPath, windowNumSamples, numBasisWindows, twep, offsetAllWindows);
        outfile_twp.open(outputPath + "/" + std::string(twpfile));
=======
        GetParametricTimeWindows(nset, romOptions.SNS, outputPath, basisIdentifierString, windowNumSamples, numBasisWindows, twep, offsetAllWindows);
        outfile_twp.open(outputPath + "/" + std::string(twp_file_path));
>>>>>>> 78266b78
    }
    else {
        numWindows = 1;
        numBasisWindows = 1;
    }

    int dim; // dummy
    double dt; // dummy
    std::string offlineParam_outputPath = outputPath + "/offline_param" + basisIdentifierString + ".csv";
    VerifyOfflineParam(dim, dt, romOptions, numWindows, twfile, offlineParam_outputPath, true);

    Array<int> snapshotSize(nset);
    Array<int> snapshotSizeFv(nset);
    Array<int> snapshotSizeFe(nset);
    int dimX, dimV, dimE, dimFv, dimFe;

    StopWatch mergeTimer;
    mergeTimer.Start();

    for (int sampleWindow = 0; sampleWindow < numWindows; ++sampleWindow)
    {
        GetSnapshotDim(0, outputPath, "X", basisIdentifierString, sampleWindow, dimX, snapshotSize[0]);
        {
            int dummy = 0;
            GetSnapshotDim(0, outputPath, "V", basisIdentifierString, sampleWindow, dimV, dummy);
            MFEM_VERIFY(dummy == snapshotSize[0], "Inconsistent snapshot sizes");
            GetSnapshotDim(0, outputPath, "E", basisIdentifierString, sampleWindow, dimE, dummy);
            MFEM_VERIFY(dummy == snapshotSize[0], "Inconsistent snapshot sizes");

            if (!romOptions.SNS)
            {
                GetSnapshotDim(0, outputPath, "Fv", basisIdentifierString, sampleWindow, dimFv, snapshotSizeFv[0]);
                MFEM_VERIFY(snapshotSizeFv[0] >= snapshotSize[0], "Inconsistent snapshot sizes");
                GetSnapshotDim(0, outputPath, "Fe", basisIdentifierString, sampleWindow, dimFe, snapshotSizeFe[0]);
                MFEM_VERIFY(dummy >= snapshotSize[0], "Inconsistent snapshot sizes");
            }
        }

        MFEM_VERIFY(dimX == dimV, "Different sizes for X and V");
        if (!romOptions.SNS)
        {
            MFEM_VERIFY(dimFv == dimV, "Different sizes for V and Fv");
            MFEM_VERIFY(dimFe == dimE, "Different sizes for E and Fe");
        }

        int totalSnapshotSize = snapshotSize[0];
        int totalSnapshotSizeFv = snapshotSizeFv[0];
        int totalSnapshotSizeFe = snapshotSizeFe[0];
        for (int paramID = 1; paramID < nset; ++paramID)
        {
            int dummy = 0;
            int dim = 0;
            GetSnapshotDim(paramID, outputPath, "X", basisIdentifierString, sampleWindow, dim, snapshotSize[paramID]);
            MFEM_VERIFY(dim == dimX, "Inconsistent snapshot sizes");
            GetSnapshotDim(paramID, outputPath, "V", basisIdentifierString, sampleWindow, dim, dummy);
            MFEM_VERIFY(dim == dimV && dummy == snapshotSize[paramID], "Inconsistent snapshot sizes");
            GetSnapshotDim(paramID, outputPath, "E", basisIdentifierString, sampleWindow, dim, dummy);
            MFEM_VERIFY(dim == dimE && dummy == snapshotSize[paramID], "Inconsistent snapshot sizes");

            if (!romOptions.SNS)
            {
                GetSnapshotDim(paramID, outputPath, "Fv", basisIdentifierString, sampleWindow, dim, snapshotSizeFv[paramID]);
                MFEM_VERIFY(dim == dimV && snapshotSizeFv[paramID] >= snapshotSize[paramID], "Inconsistent snapshot sizes");
                GetSnapshotDim(paramID, outputPath, "Fe", basisIdentifierString, sampleWindow, dim, snapshotSizeFe[paramID]);
                MFEM_VERIFY(dim == dimE && snapshotSizeFe[paramID] >= snapshotSize[paramID], "Inconsistent snapshot sizes");
            }

            totalSnapshotSize += snapshotSize[paramID];
            totalSnapshotSizeFv += snapshotSizeFv[paramID];
            totalSnapshotSizeFe += snapshotSizeFe[paramID];
        }

        int lastBasisWindow = (windowNumSamples > 0) ? numBasisWindows - 1 : sampleWindow;
        for (int basisWindow = sampleWindow; basisWindow <= lastBasisWindow; ++basisWindow)
        {
            LoadSampleSets(myid, romOptions.energyFraction, nset, outputPath, VariableName::X, basisIdentifierString, usingWindows, windowNumSamples, windowOverlapSamples,
                           basisWindow, romOptions.useOffset, romOptions.offsetType, dimX, totalSnapshotSize, offsetAllWindows, cutoff[0]);
            LoadSampleSets(myid, romOptions.energyFraction, nset, outputPath, VariableName::V, basisIdentifierString, usingWindows, windowNumSamples, windowOverlapSamples,
                           basisWindow, romOptions.useOffset, romOptions.offsetType, dimV, totalSnapshotSize, offsetAllWindows, cutoff[1]);
            LoadSampleSets(myid, romOptions.energyFraction, nset, outputPath, VariableName::E, basisIdentifierString, usingWindows, windowNumSamples, windowOverlapSamples,
                           basisWindow, romOptions.useOffset, romOptions.offsetType, dimE, totalSnapshotSize, offsetAllWindows, cutoff[2]);

            if (!romOptions.SNS)
            {
                LoadSampleSets(myid, romOptions.energyFraction, nset, outputPath, VariableName::Fv, basisIdentifierString, usingWindows, windowNumSamples, windowOverlapSamples,
                               basisWindow, romOptions.useOffset, romOptions.offsetType, dimV, totalSnapshotSizeFv, offsetAllWindows, cutoff[3]);
                LoadSampleSets(myid, romOptions.energyFraction, nset, outputPath, VariableName::Fe, basisIdentifierString, usingWindows, windowNumSamples, windowOverlapSamples,
                               basisWindow, romOptions.useOffset, romOptions.offsetType, dimE, totalSnapshotSizeFe, offsetAllWindows, cutoff[4]);
            }

            if (myid == 0 && usingWindows)
            {
                outfile_twp << twep[basisWindow] << ", " << cutoff[0] << ", " << cutoff[1] << ", " << cutoff[2];
                if (romOptions.SNS)
                    outfile_twp << "\n";
                else
                    outfile_twp << ", " << cutoff[3] << ", " << cutoff[4] << "\n";
            }
        }
    }

    mergeTimer.Stop();
    if (myid == 0)
    {
        cout << "Elapsed time for merge: " << mergeTimer.RealTime() << " sec\n";
    }
    return 0;
}<|MERGE_RESOLUTION|>--- conflicted
+++ resolved
@@ -183,7 +183,6 @@
     }
 }
 
-<<<<<<< HEAD
 void GetSnapshotPenetrationDistance(const int id, const std::string& basename, std::vector<double> &pdSnap)
 {
     std::string filename = basename + "/param" + std::to_string(id) + "_pdSnapX";
@@ -198,12 +197,8 @@
     }
 }
 
-void GetParametricTimeWindows(const int nset, const bool SNS, const bool pd, const std::string& basename, const int windowNumSamples,
-                              int &numBasisWindows, Array<double> &twep, std::vector<std::vector<int>> &offsetAllWindows)
-=======
-void GetParametricTimeWindows(const int nset, const bool SNS, const std::string& basename, const std::string& basisIdentifier, const int windowNumSamples, int &numBasisWindows,
-                              Array<double> &twep, std::vector<std::vector<int>> &offsetAllWindows)
->>>>>>> 78266b78
+void GetParametricTimeWindows(const int nset, const bool SNS, const bool pd, const std::string& basename, const std::string& basisIdentifier, 
+                              const int windowNumSamples, int &numBasisWindows, Array<double> &twep, std::vector<std::vector<int>> &offsetAllWindows)
 {
     std::vector<double> tVec;
     std::vector<std::vector<double>> tSnapX, tSnapV, tSnapE, tSnapFv, tSnapFe, pdSnap;
@@ -472,13 +467,8 @@
     }
     else if (windowNumSamples > 0) {
         numWindows = 1;
-<<<<<<< HEAD
-        GetParametricTimeWindows(nset, romOptions.SNS, pd, outputPath, windowNumSamples, numBasisWindows, twep, offsetAllWindows);
-        outfile_twp.open(outputPath + "/" + std::string(twpfile));
-=======
-        GetParametricTimeWindows(nset, romOptions.SNS, outputPath, basisIdentifierString, windowNumSamples, numBasisWindows, twep, offsetAllWindows);
+        GetParametricTimeWindows(nset, romOptions.SNS, pd, outputPath, basisIdentifierString, windowNumSamples, numBasisWindows, twep, offsetAllWindows);
         outfile_twp.open(outputPath + "/" + std::string(twp_file_path));
->>>>>>> 78266b78
     }
     else {
         numWindows = 1;
