--- conflicted
+++ resolved
@@ -24,11 +24,10 @@
 
 void SetWindowParameters(Array2D<int> const& twparam, ROM_Options & romOptions);
 
-<<<<<<< HEAD
 void AppendPrintParGridFunction(std::ofstream *ofs, ParGridFunction *gf);
 void PrintParGridFunction(const int rank, const std::string& name, ParGridFunction *gf);
 void PrintDiffParGridFunction(NormType normtype, const int rank, const std::string& name, ParGridFunction *gf);
-=======
+
 void writeNum(int num, std::string file_name);
 
 // read data from from text.txt and store it in vector v
@@ -43,6 +42,5 @@
 
 // read data from from text.txt and store it in vector v
 void readVec(vector<int> &v, std::string file_name);
->>>>>>> 4170a258
 
 #endif // MFEM_LAGHOS_UTILS