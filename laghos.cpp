// Copyright (c) 2017, Lawrence Livermore National Security, LLC. Produced at
// the Lawrence Livermore National Laboratory. LLNL-CODE-734707. All Rights
// reserved. See files LICENSE and NOTICE for details.
//
// This file is part of CEED, a collection of benchmarks, miniapps, software
// libraries and APIs for efficient high-order finite element and spectral
// element discretizations for exascale applications. For more information and
// source code availability see http://github.com/ceed.
//
// The CEED research is supported by the Exascale Computing Project 17-SC-20-SC,
// a collaborative effort of two U.S. Department of Energy organizations (Office
// of Science and the National Nuclear Security Administration) responsible for
// the planning and preparation of a capable exascale ecosystem, including
// software, applications, hardware, advanced system engineering and early
// testbed platforms, in support of the nation's exascale computing imperative.
//
//                     __                __
//                    / /   ____  ____  / /_  ____  _____
//                   / /   / __ `/ __ `/ __ \/ __ \/ ___/
//                  / /___/ /_/ / /_/ / / / / /_/ (__  )
//                 /_____/\__,_/\__, /_/ /_/\____/____/
//                             /____/
//
//             High-order Lagrangian Hydrodynamics Miniapp
//
// Laghos(LAGrangian High-Order Solver) is a miniapp that solves the
// time-dependent Euler equation of compressible gas dynamics in a moving
// Lagrangian frame using unstructured high-order finite element spatial
// discretization and explicit high-order time-stepping. Laghos is based on the
// numerical algorithm described in the following article:
//
//    V. Dobrev, Tz. Kolev and R. Rieben, "High-order curvilinear finite element
//    methods for Lagrangian hydrodynamics", SIAM Journal on Scientific
//    Computing, (34) 2012, pp. B606–B641, https://doi.org/10.1137/120864672.
//
// Test problems:
//    p = 0  --> Taylor-Green vortex (smooth problem).
//    p = 1  --> Sedov blast.
//    p = 2  --> 1D Sod shock tube.
//    p = 3  --> Triple point.
//    p = 4  --> Gresho vortex (smooth problem).
//
// Sample runs: see README.md, section 'Verification of Results'.
//
// Combinations resulting in 3D uniform Cartesian MPI partitionings of the mesh:
// -m data/cube01_hex.mesh   -pt 211 for  2 / 16 / 128 / 1024 ... tasks.
// -m data/cube_922_hex.mesh -pt 921 for    / 18 / 144 / 1152 ... tasks.
// -m data/cube_522_hex.mesh -pt 522 for    / 20 / 160 / 1280 ... tasks.
// -m data/cube_12_hex.mesh  -pt 311 for  3 / 24 / 192 / 1536 ... tasks.
// -m data/cube01_hex.mesh   -pt 221 for  4 / 32 / 256 / 2048 ... tasks.
// -m data/cube_922_hex.mesh -pt 922 for    / 36 / 288 / 2304 ... tasks.
// -m data/cube_522_hex.mesh -pt 511 for  5 / 40 / 320 / 2560 ... tasks.
// -m data/cube_12_hex.mesh  -pt 321 for  6 / 48 / 384 / 3072 ... tasks.
// -m data/cube01_hex.mesh   -pt 111 for  8 / 64 / 512 / 4096 ... tasks.
// -m data/cube_922_hex.mesh -pt 911 for  9 / 72 / 576 / 4608 ... tasks.
// -m data/cube_522_hex.mesh -pt 521 for 10 / 80 / 640 / 5120 ... tasks.
// -m data/cube_12_hex.mesh  -pt 322 for 12 / 96 / 768 / 6144 ... tasks.

#include "laghos_solver.hpp"
#include "laghos_timeinteg.hpp"
#include "laghos_rom.hpp"
#include "laghos_csv.hpp"
#include <fstream>

using namespace std;
using namespace mfem;
using namespace mfem::hydrodynamics;

// Choice for the problem setup.
int problem;

double rho0(const Vector &);
void v0(const Vector &, Vector &);
double e0(const Vector &);
double gamma(const Vector &);
void display_banner(ostream & os);

void PrintParGridFunction(const int rank, const std::string& name, ParGridFunction *gf)
{
    Vector tv(gf->ParFESpace()->GetTrueVSize());
    gf->GetTrueDofs(tv);

    char tmp[100];
    sprintf(tmp, ".%06d", rank);

    std::string fullname = name + tmp;

    std::ofstream ofs(fullname.c_str(), std::ofstream::out);
    ofs.precision(16);

    for (int i=0; i<tv.Size(); ++i)
        ofs << tv[i] << std::endl;

    ofs.close();
}


void PrintDiffParGridFunction(NormType normtype, const int rank, const std::string& name, ParGridFunction *gf)
{
    Vector tv(gf->ParFESpace()->GetTrueVSize());

    char tmp[100];
    sprintf(tmp, ".%06d", rank);

    std::string fullname = name + tmp;

    std::ifstream ifs(fullname.c_str());

    for (int i=0; i<tv.Size(); ++i)
    {
        double d;
        ifs >> d;
        tv[i] = d;
    }

    ifs.close();

    ParGridFunction rgf(gf->ParFESpace());
    rgf.SetFromTrueDofs(tv);

    PrintNormsOfParGridFunctions(normtype, rank, name, &rgf, gf, true);
}

int main(int argc, char *argv[])
{
    // Initialize MPI.
    MPI_Session mpi(argc, argv);
    int myid = mpi.WorldRank();

    // Print the banner.
    if (mpi.Root()) {
        display_banner(cout);
    }

    // Parse command-line options.
    problem = 1;
    const char *mesh_file = "data/cube01_hex.mesh";
    int rs_levels = 2;
    int rp_levels = 0;
    int order_v = 2;
    int order_e = 1;
    int ode_solver_type = 4;
    double t_final = 0.6;
    double cfl = 0.5;
    double cg_tol = 1e-8;
    double ftz_tol = 0.0;
    int cg_max_iter = 300;
    int max_tsteps = -1;
    bool p_assembly = true;
    bool impose_visc = false;
    bool visualization = false;
    int vis_steps = 5;
    bool visit = false;
    bool gfprint = false;
    const char *basename = "run/results/Laghos";
    const char *twfile = "tw.csv";
    const char *twpfile = "twp.csv";
    int partition_type = 0;
    double blast_energy = 0.25;
    double blast_energyFactor = 1.0;
    double blast_position[] = {0.0, 0.0, 0.0};
    bool rom_offline = false;
    bool rom_online = false;
    bool rom_restore = false;
    double sFactorX = 2.0;
    double sFactorV = 20.0;
    double sFactorE = 2.0;
    int numWindows = 0;
    int windowNumSamples = 0;
    int windowOverlapSamples = 0;
    double dtc = 0.0;
    int visitDiffCycle = -1;
    bool writeSol = false;
    bool solDiff = false;
    bool match_end_time = false;
    double rhoFactor = 1.0;
    int rom_paramID = -1;
    const char *normtype_char = "l2";
    Array<double> twep;
    Array2D<int> twparam;
    ROM_Options romOptions;

    OptionsParser args(argc, argv);
    args.AddOption(&mesh_file, "-m", "--mesh",
                   "Mesh file to use.");
    args.AddOption(&rs_levels, "-rs", "--refine-serial",
                   "Number of times to refine the mesh uniformly in serial.");
    args.AddOption(&rp_levels, "-rp", "--refine-parallel",
                   "Number of times to refine the mesh uniformly in parallel.");
    args.AddOption(&problem, "-p", "--problem", "Problem setup to use.");
    args.AddOption(&order_v, "-ok", "--order-kinematic",
                   "Order (degree) of the kinematic finite element space.");
    args.AddOption(&order_e, "-ot", "--order-thermo",
                   "Order (degree) of the thermodynamic finite element space.");
    args.AddOption(&ode_solver_type, "-s", "--ode-solver",
                   "ODE solver: 1 - Forward Euler,\n\t"
                   "            2 - RK2 SSP, 3 - RK3 SSP, 4 - RK4, 6 - RK6,\n\t"
                   "            7 - RK2Avg.");
    args.AddOption(&t_final, "-tf", "--t-final",
                   "Final time; start time is 0.");
    args.AddOption(&cfl, "-cfl", "--cfl", "CFL-condition number.");
    args.AddOption(&cg_tol, "-cgt", "--cg-tol",
                   "Relative CG tolerance (velocity linear solve).");
    args.AddOption(&ftz_tol, "-ftz", "--ftz-tol",
                   "Absolute flush-to-zero tolerance.");
    args.AddOption(&cg_max_iter, "-cgm", "--cg-max-steps",
                   "Maximum number of CG iterations (velocity linear solve).");
    args.AddOption(&max_tsteps, "-ms", "--max-steps",
                   "Maximum number of steps (negative means no restriction).");
    args.AddOption(&p_assembly, "-pa", "--partial-assembly", "-fa",
                   "--full-assembly",
                   "Activate 1D tensor-based assembly (partial assembly).");
    args.AddOption(&impose_visc, "-iv", "--impose-viscosity", "-niv",
                   "--no-impose-viscosity",
                   "Use active viscosity terms even for smooth problems.");
    args.AddOption(&visualization, "-vis", "--visualization", "-no-vis",
                   "--no-visualization",
                   "Enable or disable GLVis visualization.");
    args.AddOption(&vis_steps, "-vs", "--visualization-steps",
                   "Visualize every n-th timestep.");
    args.AddOption(&match_end_time, "-met", "--match-end-time", "-no-met", "--no-match-end-time",
                   "Match the end time of each window.");
    args.AddOption(&visit, "-visit", "--visit", "-no-visit", "--no-visit",
                   "Enable or disable VisIt visualization.");
    args.AddOption(&gfprint, "-print", "--print", "-no-print", "--no-print",
                   "Enable or disable result output (files in mfem format).");
    args.AddOption(&basename, "-k", "--outputfilename",
                   "Name of the visit dump files");
    args.AddOption(&twfile, "-tw", "--timewindowfilename",
                   "Name of the CSV file defining offline time windows");
    args.AddOption(&twpfile, "-twp", "--timewindowparamfilename",
                   "Name of the CSV file defining online time window parameters");
    args.AddOption(&partition_type, "-pt", "--partition",
                   "Customized x/y/z Cartesian MPI partitioning of the serial mesh.\n\t"
                   "Here x,y,z are relative task ratios in each direction.\n\t"
                   "Example: with 48 mpi tasks and -pt 321, one would get a Cartesian\n\t"
                   "partition of the serial mesh by (6,4,2) MPI tasks in (x,y,z).\n\t"
                   "NOTE: the serially refined mesh must have the appropriate number\n\t"
                   "of zones in each direction, e.g., the number of zones in direction x\n\t"
                   "must be divisible by the number of MPI tasks in direction x.\n\t"
                   "Available options: 11, 21, 111, 211, 221, 311, 321, 322, 432.");
    args.AddOption(&rom_offline, "-offline", "--offline", "-no-offline", "--no-offline",
                   "Enable or disable ROM offline computations and output.");
    args.AddOption(&rom_online, "-online", "--online", "-no-online", "--no-online",
                   "Enable or disable ROM online computations and output.");
    args.AddOption(&rom_restore, "-restore", "--restore", "-no-restore", "--no-restore",
                   "Enable or disable ROM restoration phase where ROM solution is lifted to FOM size.");
    args.AddOption(&romOptions.dimX, "-rdimx", "--rom_dimx", "ROM dimension for X.");
    args.AddOption(&romOptions.dimV, "-rdimv", "--rom_dimv", "ROM dimension for V.");
    args.AddOption(&romOptions.dimE, "-rdime", "--rom_dime", "ROM dimension for E.");
    args.AddOption(&romOptions.dimFv, "-rdimfv", "--rom_dimfv", "ROM dimension for Fv.");
    args.AddOption(&romOptions.dimFe, "-rdimfe", "--rom_dimfe", "ROM dimension for Fe.");
    args.AddOption(&romOptions.sampX, "-nsamx", "--numsamplex", "number of samples for X.");
    args.AddOption(&romOptions.sampV, "-nsamv", "--numsamplev", "number of samples for V.");
    args.AddOption(&romOptions.sampE, "-nsame", "--numsamplee", "number of samples for E.");
    args.AddOption(&sFactorX, "-sfacx", "--sfactorx", "sample factor for X.");
    args.AddOption(&sFactorV, "-sfacv", "--sfactorv", "sample factor for V.");
    args.AddOption(&sFactorE, "-sface", "--sfactore", "sample factor for E.");
    args.AddOption(&romOptions.energyFraction, "-ef", "--rom-ef",
                   "Energy fraction for recommended ROM basis sizes.");
    args.AddOption(&numWindows, "-nwin", "--numwindows", "Number of ROM time windows.");
    args.AddOption(&windowNumSamples, "-nwinsamp", "--numwindowsamples", "Number of samples in ROM windows.");
    args.AddOption(&windowOverlapSamples, "-nwinover", "--numwindowoverlap", "Number of samples for ROM window overlap.");
    args.AddOption(&dtc, "-dtc", "--dtc", "Fixed (constant) dt.");
    args.AddOption(&visitDiffCycle, "-visdiff", "--visdiff", "VisIt DC cycle to diff.");
    args.AddOption(&writeSol, "-writesol", "--writesol", "-no-writesol", "--no-writesol",
                   "Enable or disable write solution.");
    args.AddOption(&solDiff, "-soldiff", "--soldiff", "-no-soldiff", "--no-soldiff",
                   "Enable or disable solution difference norm computation.");
    args.AddOption(&romOptions.hyperreduce, "-romhr", "--romhr", "-no-romhr", "--no-romhr",
                   "Enable or disable ROM hyperreduction.");
    args.AddOption(&romOptions.staticSVD, "-romsvds", "--romsvdstatic", "-no-romsvds", "--no-romsvds",
                   "Enable or disable ROM static SVD.");
    args.AddOption(&romOptions.useOffset, "-romos", "--romoffset", "-no-romoffset", "--no-romoffset",
                   "Enable or disable initial state offset for ROM.");
    args.AddOption(&normtype_char, "-normtype", "--norm_type", "Norm type for relative error computation.");
    args.AddOption(&romOptions.max_dim, "-sdim", "--sdim", "ROM max sample dimension");
    args.AddOption(&romOptions.RHSbasis, "-romsrhs", "--romsamplerhs", "-no-romsrhs", "--no-romsamplerhs",
                   "Sample RHS");
    args.AddOption(&romOptions.GramSchmidt, "-romgs", "--romgramschmidt", "-no-romgs", "--no-romgramschmidt",
                   "Enable or disable Gram-Schmidt orthonormalization on V and E induced by mass matrices.");
    args.AddOption(&rhoFactor, "-rhof", "--rhofactor", "Factor for scaling rho.");
    args.AddOption(&blast_energyFactor, "-bef", "--blastefactor", "Factor for scaling blast energy.");
    args.AddOption(&rom_paramID, "-rpar", "--romparam", "ROM offline parameter index.");
    args.Parse();
    if (!args.Good())
    {
        if (mpi.Root()) {
            args.PrintUsage(cout);
        }
        return 1;
    }
    if (mpi.Root()) {
        args.PrintOptions(cout);
    }

    MFEM_VERIFY(windowNumSamples == 0 || rom_offline, "-nwinsamp should be specified only in offline mode");
    MFEM_VERIFY(windowNumSamples == 0 || numWindows == 0, "-nwinsamp and -nwin cannot both be set");

    const bool usingWindows = (numWindows > 0 || windowNumSamples > 0);
    if (usingWindows)
    {
        if (rom_online || rom_restore)
        {
            double sFactor[]  = {sFactorX, sFactorV, sFactorE};
            const int err = ReadTimeWindowParameters(numWindows, twpfile, twep, twparam, sFactor, myid == 0, romOptions.RHSbasis);
            MFEM_VERIFY(err == 0, "Error in ReadTimeWindowParameters");
        }
        else if (rom_offline && windowNumSamples == 0)
        {
            const int err = ReadTimeWindows(numWindows, twfile, twep, myid == 0);
            MFEM_VERIFY(err == 0, "Error in ReadTimeWindows");
        }
    }
    else  // not using windows
    {
        numWindows = 1;  // one window for the entire simulation
    }

    if (windowNumSamples > 0) romOptions.max_dim = windowNumSamples + windowOverlapSamples + 2;
    MFEM_VERIFY(windowOverlapSamples >= 0, "Negative window overlap");
    MFEM_VERIFY(windowOverlapSamples <= windowNumSamples, "Too many ROM window overlap samples.");

    StopWatch totalTimer;
    totalTimer.Start();

    static std::map<std::string, NormType> localmap;
    localmap["l2"] = l2norm;
    localmap["l1"] = l1norm;
    localmap["max"] = maxnorm;

    NormType normtype = localmap[normtype_char];

    // Read the serial mesh from the given mesh file on all processors.
    // Refine the mesh in serial to increase the resolution.
    Mesh *mesh = new Mesh(mesh_file, 1, 1);
    const int dim = mesh->Dimension();
    for (int lev = 0; lev < rs_levels; lev++) {
        mesh->UniformRefinement();
    }

    if (p_assembly && dim == 1)
    {
        p_assembly = false;
        if (mpi.Root())
        {
            cout << "Laghos does not support PA in 1D. Switching to FA." << endl;
        }
    }

    // Parallel partitioning of the mesh.
    ParMesh *pmesh = NULL;
    const int num_tasks = mpi.WorldSize();
    int unit;
    int *nxyz = new int[dim];
    switch (partition_type)
    {
    case 0:
        for (int d = 0; d < dim; d++) {
            nxyz[d] = unit;
        }
        break;
    case 11:
    case 111:
        unit = floor(pow(num_tasks, 1.0 / dim) + 1e-2);
        for (int d = 0; d < dim; d++) {
            nxyz[d] = unit;
        }
        break;
    case 21: // 2D
        unit = floor(pow(num_tasks / 2, 1.0 / 2) + 1e-2);
        nxyz[0] = 2 * unit;
        nxyz[1] = unit;
        break;
    case 211: // 3D.
        unit = floor(pow(num_tasks / 2, 1.0 / 3) + 1e-2);
        nxyz[0] = 2 * unit;
        nxyz[1] = unit;
        nxyz[2] = unit;
        break;
    case 221: // 3D.
        unit = floor(pow(num_tasks / 4, 1.0 / 3) + 1e-2);
        nxyz[0] = 2 * unit;
        nxyz[1] = 2 * unit;
        nxyz[2] = unit;
        break;
    case 311: // 3D.
        unit = floor(pow(num_tasks / 3, 1.0 / 3) + 1e-2);
        nxyz[0] = 3 * unit;
        nxyz[1] = unit;
        nxyz[2] = unit;
        break;
    case 321: // 3D.
        unit = floor(pow(num_tasks / 6, 1.0 / 3) + 1e-2);
        nxyz[0] = 3 * unit;
        nxyz[1] = 2 * unit;
        nxyz[2] = unit;
        break;
    case 322: // 3D.
        unit = floor(pow(2 * num_tasks / 3, 1.0 / 3) + 1e-2);
        nxyz[0] = 3 * unit / 2;
        nxyz[1] = unit;
        nxyz[2] = unit;
        break;
    case 432: // 3D.
        unit = floor(pow(num_tasks / 3, 1.0 / 3) + 1e-2);
        nxyz[0] = 2 * unit;
        nxyz[1] = 3 * unit / 2;
        nxyz[2] = unit;
        break;
    case 511: // 3D.
        unit = floor(pow(num_tasks / 5, 1.0 / 3) + 1e-2);
        nxyz[0] = 5 * unit;
        nxyz[1] = unit;
        nxyz[2] = unit;
        break;
    case 521: // 3D.
        unit = floor(pow(num_tasks / 10, 1.0 / 3) + 1e-2);
        nxyz[0] = 5 * unit;
        nxyz[1] = 2 * unit;
        nxyz[2] = unit;
        break;
    case 522: // 3D.
        unit = floor(pow(num_tasks / 20, 1.0 / 3) + 1e-2);
        nxyz[0] = 5 * unit;
        nxyz[1] = 2 * unit;
        nxyz[2] = 2 * unit;
        break;
    case 911: // 3D.
        unit = floor(pow(num_tasks / 9, 1.0 / 3) + 1e-2);
        nxyz[0] = 9 * unit;
        nxyz[1] = unit;
        nxyz[2] = unit;
        break;
    case 921: // 3D.
        unit = floor(pow(num_tasks / 18, 1.0 / 3) + 1e-2);
        nxyz[0] = 9 * unit;
        nxyz[1] = 2 * unit;
        nxyz[2] = unit;
        break;
    case 922: // 3D.
        unit = floor(pow(num_tasks / 36, 1.0 / 3) + 1e-2);
        nxyz[0] = 9 * unit;
        nxyz[1] = 2 * unit;
        nxyz[2] = 2 * unit;
        break;
    default:
        if (myid == 0)
        {
            cout << "Unknown partition type: " << partition_type << '\n';
        }
        delete mesh;
        MPI_Finalize();
        return 3;
    }
    int product = 1;
    for (int d = 0; d < dim; d++) {
        product *= nxyz[d];
    }
    if (product == num_tasks)
    {
        int *partitioning = mesh->CartesianPartitioning(nxyz);
        pmesh = new ParMesh(MPI_COMM_WORLD, *mesh, partitioning);
        delete [] partitioning;
    }
    else
    {
        if (myid == 0)
        {
            cout << "Non-Cartesian partitioning through METIS will be used.\n";
#ifndef MFEM_USE_METIS
            cout << "MFEM was built without METIS. "
                 << "Adjust the number of tasks to use a Cartesian split." << endl;
#endif
        }
#ifndef MFEM_USE_METIS
        return 1;
#endif
        pmesh = new ParMesh(MPI_COMM_WORLD, *mesh);
    }
    delete [] nxyz;
    delete mesh;

    // Refine the mesh further in parallel to increase the resolution.
    for (int lev = 0; lev < rp_levels; lev++) {
        pmesh->UniformRefinement();
    }

    int nzones = pmesh->GetNE(), nzones_min, nzones_max;
    MPI_Reduce(&nzones, &nzones_min, 1, MPI_INT, MPI_MIN, 0, pmesh->GetComm());
    MPI_Reduce(&nzones, &nzones_max, 1, MPI_INT, MPI_MAX, 0, pmesh->GetComm());
    if (myid == 0)
    {
        cout << "Zones min/max: " << nzones_min << " " << nzones_max << endl;
    }

    // Define the parallel finite element spaces. We use:
    // - H1 (Gauss-Lobatto, continuous) for position and velocity.
    // - L2 (Bernstein, discontinuous) for specific internal energy.
    L2_FECollection L2FEC(order_e, dim, BasisType::Positive);
    H1_FECollection H1FEC(order_v, dim);
    ParFiniteElementSpace L2FESpace(pmesh, &L2FEC);
    ParFiniteElementSpace H1FESpace(pmesh, &H1FEC, pmesh->Dimension());

    cout << myid << ": pmesh->bdr_attributes.Max() " << pmesh->bdr_attributes.Max() << endl;
    // Boundary conditions: all tests use v.n = 0 on the boundary, and we assume
    // that the boundaries are straight.
    Array<int> ess_tdofs;
    {
        Array<int> ess_bdr(pmesh->bdr_attributes.Max()), tdofs1d;
        for (int d = 0; d < pmesh->Dimension(); d++)
        {
            // Attributes 1/2/3 correspond to fixed-x/y/z boundaries, i.e., we must
            // enforce v_x/y/z = 0 for the velocity components.
            ess_bdr = 0;
            ess_bdr[d] = 1;
            H1FESpace.GetEssentialTrueDofs(ess_bdr, tdofs1d, d);
            ess_tdofs.Append(tdofs1d);
        }
    }

    // Define the explicit ODE solver used for time integration.
    ODESolver *ode_solver = NULL;
    switch (ode_solver_type)
    {
    case 1:
        ode_solver = new ForwardEulerSolver;
        break;
    case 2:
        ode_solver = new RK2Solver(0.5);
        break;
    case 3:
        ode_solver = new RK3SSPSolver;
        break;
    case 4:
        ode_solver = new RK4Solver;
        break;
    case 6:
        ode_solver = new RK6Solver;
        break;
    case 7:
        ode_solver = new RK2AvgSolver(rom_online, &H1FESpace, &L2FESpace);
        break;
    default:
        if (myid == 0)
        {
            cout << "Unknown ODE solver type: " << ode_solver_type << '\n';
        }
        delete pmesh;
        MPI_Finalize();
        return 3;
    }

    romOptions.RK2AvgSolver = (ode_solver_type == 7);

    HYPRE_Int glob_size_l2 = L2FESpace.GlobalTrueVSize();
    HYPRE_Int glob_size_h1 = H1FESpace.GlobalTrueVSize();

    if (mpi.Root())
    {
        cout << "Number of kinematic (position, velocity) dofs: "
             << glob_size_h1 << endl;
        cout << "Number of specific internal energy dofs: "
             << glob_size_l2 << endl;
    }

    int Vsize_l2 = L2FESpace.GetVSize();
    int Vsize_h1 = H1FESpace.GetVSize();

    int tVsize_l2 = L2FESpace.GetTrueVSize();
    int tVsize_h1 = H1FESpace.GetTrueVSize();

    // The monolithic BlockVector stores unknown fields as:
    // - 0 -> position
    // - 1 -> velocity
    // - 2 -> specific internal energy

    Array<int> true_offset(4);
    true_offset[0] = 0;
    true_offset[1] = true_offset[0] + Vsize_h1;
    true_offset[2] = true_offset[1] + Vsize_h1;
    true_offset[3] = true_offset[2] + Vsize_l2;
    BlockVector S(true_offset);

    // Define GridFunction objects for the position, velocity and specific
    // internal energy.  There is no function for the density, as we can always
    // compute the density values given the current mesh position, using the
    // property of pointwise mass conservation.
    ParGridFunction x_gf, v_gf, e_gf;
    x_gf.MakeRef(&H1FESpace, S, true_offset[0]);
    v_gf.MakeRef(&H1FESpace, S, true_offset[1]);
    e_gf.MakeRef(&L2FESpace, S, true_offset[2]);

    // Initialize x_gf using the starting mesh coordinates.
    pmesh->SetNodalGridFunction(&x_gf);

    // Initialize the velocity.
    VectorFunctionCoefficient v_coeff(pmesh->Dimension(), v0);
    v_gf.ProjectCoefficient(v_coeff);

    // Initialize density and specific internal energy values. We interpolate in
    // a non-positive basis to get the correct values at the dofs.  Then we do an
    // L2 projection to the positive basis in which we actually compute. The goal
    // is to get a high-order representation of the initial condition. Note that
    // this density is a temporary function and it will not be updated during the
    // time evolution.
    ParGridFunction rho(&L2FESpace);
    FunctionCoefficient rho_coeff0(rho0);
    ProductCoefficient rho_coeff(rhoFactor, rho_coeff0);
    L2_FECollection l2_fec(order_e, pmesh->Dimension());
    ParFiniteElementSpace l2_fes(pmesh, &l2_fec);
    ParGridFunction l2_rho(&l2_fes), l2_e(&l2_fes);
    l2_rho.ProjectCoefficient(rho_coeff);
    rho.ProjectGridFunction(l2_rho);
    if (problem == 1)
    {
        // For the Sedov test, we use a delta function at the origin.
        DeltaCoefficient e_coeff(blast_position[0], blast_position[1],
                                 blast_position[2], blast_energyFactor*blast_energy);
        l2_e.ProjectCoefficient(e_coeff);
    }
    else
    {
        FunctionCoefficient e_coeff(e0);
        l2_e.ProjectCoefficient(e_coeff);
    }
    e_gf.ProjectGridFunction(l2_e);

    // Piecewise constant ideal gas coefficient over the Lagrangian mesh. The
    // gamma values are projected on a function that stays constant on the moving
    // mesh.
    L2_FECollection mat_fec(0, pmesh->Dimension());
    ParFiniteElementSpace mat_fes(pmesh, &mat_fec);
    ParGridFunction mat_gf(&mat_fes);
    FunctionCoefficient mat_coeff(gamma);
    mat_gf.ProjectCoefficient(mat_coeff);
    GridFunctionCoefficient *mat_gf_coeff = new GridFunctionCoefficient(&mat_gf);

    // Additional details, depending on the problem.
    int source = 0;
    bool visc = true;
    switch (problem)
    {
    case 0:
        if (pmesh->Dimension() == 2) {
            source = 1;
        }
        visc = false;
        break;
    case 1:
        visc = true;
        break;
    case 2:
        visc = true;
        break;
    case 3:
        visc = true;
        break;
    case 4:
        visc = false;
        break;
    default:
        MFEM_ABORT("Wrong problem specification!");
    }
    if (impose_visc) {
        visc = true;
    }

    LagrangianHydroOperator oper(S.Size(), H1FESpace, L2FESpace,
                                 ess_tdofs, rho, source, cfl, mat_gf_coeff,
                                 visc, p_assembly, cg_tol, cg_max_iter, ftz_tol,
                                 H1FEC.GetBasisType());

    socketstream vis_rho, vis_v, vis_e;
    char vishost[] = "localhost";
    int  visport   = 19916;

    ParGridFunction rho_gf;
    if (visualization || visit) {
        oper.ComputeDensity(rho_gf);
    }

    const double energy_init = oper.InternalEnergy(e_gf) +
                               oper.KineticEnergy(v_gf);

    if (visualization)
    {
        // Make sure all MPI ranks have sent their 'v' solution before initiating
        // another set of GLVis connections (one from each rank):
        MPI_Barrier(pmesh->GetComm());

        vis_rho.precision(8);
        vis_v.precision(8);
        vis_e.precision(8);

        int Wx = 0, Wy = 0; // window position
        const int Ww = 350, Wh = 350; // window size
        int offx = Ww+10; // window offsets

        if (problem != 0 && problem != 4)
        {
            VisualizeField(vis_rho, vishost, visport, rho_gf,
                           "Density", Wx, Wy, Ww, Wh);
        }

        Wx += offx;
        VisualizeField(vis_v, vishost, visport, v_gf,
                       "Velocity", Wx, Wy, Ww, Wh);
        Wx += offx;
        VisualizeField(vis_e, vishost, visport, e_gf,
                       "Specific Internal Energy", Wx, Wy, Ww, Wh);
    }

    // Save data for VisIt visualization.
    VisItDataCollection visit_dc(basename, pmesh);
    if (visit)
    {
        if (rom_offline || rom_restore)
            visit_dc.RegisterField("Position",  &x_gf);

        visit_dc.RegisterField("Density",  &rho_gf);
        visit_dc.RegisterField("Velocity", &v_gf);
        visit_dc.RegisterField("Specific Internal Energy", &e_gf);
        visit_dc.SetCycle(0);
        visit_dc.SetTime(0.0);
        visit_dc.Save();
    }

    cout << myid << ": pmesh number of elements " << pmesh->GetNE() << endl;

    romOptions.rank = myid;
    romOptions.H1FESpace = &H1FESpace;
    romOptions.L2FESpace = &L2FESpace;
    romOptions.window = 0;
    romOptions.FOMoper = &oper;
    romOptions.parameterID = rom_paramID;

    // Perform time-integration (looping over the time iterations, ti, with a
    // time-step dt). The object oper is of type LagrangianHydroOperator that
    // defines the Mult() method that is used by the time integrators.
    if (!rom_online) ode_solver->Init(oper);
    oper.ResetTimeStepEstimate();
    double t = 0.0, dt = oper.GetTimeStepEstimate(S), t_old, dt_old;
    bool use_dt_old = false;
    bool last_step = false;
    int steps = 0;
    BlockVector S_old(S);

    StopWatch samplerTimer;
    ROM_Sampler *sampler = NULL;
    ROM_Sampler *samplerLast = NULL;
    std::ofstream outfile_twp;
    Array<int> cutoff(5);
    if (rom_offline)
    {
        if (dtc > 0.0) dt = dtc;

        samplerTimer.Start();
        if (usingWindows && rom_paramID == -1) {
            outfile_twp.open("twpTemp.csv");
        }
        const double tf = (usingWindows && windowNumSamples == 0) ? twep[0] : t_final;
        romOptions.t_final = tf;
        romOptions.initial_dt = dt;
        sampler = new ROM_Sampler(romOptions, S);
        sampler->SampleSolution(0, 0, S);
        samplerTimer.Stop();
    }

    ROM_Basis *basis = NULL;
    Vector romS, romS_old;
    ROM_Operator *romOper = NULL;

    if (!usingWindows)
    {
        if (romOptions.sampX == 0) romOptions.sampX = sFactorX * romOptions.dimX;
        if (romOptions.sampV == 0) romOptions.sampV = sFactorV * romOptions.dimV;
        if (romOptions.sampE == 0) romOptions.sampE = sFactorE * romOptions.dimE;
    }

    StopWatch onlinePreprocessTimer;
    if (rom_online)
    {
        onlinePreprocessTimer.Start();
        if (dtc > 0.0) dt = dtc;
        if (usingWindows)
        {
            romOptions.dimX = twparam(0,0);
            romOptions.dimV = twparam(0,1);
            romOptions.dimE = twparam(0,2);
            if (romOptions.RHSbasis)
            {
                romOptions.dimFv = twparam(0,3);
                romOptions.dimFe = twparam(0,4);
            }
            const int oss = romOptions.RHSbasis ? 5 : 3;
            romOptions.sampX = twparam(0,oss);
            romOptions.sampV = twparam(0,oss+1);
            romOptions.sampE = twparam(0,oss+2);
        }
<<<<<<< HEAD
        basis = new ROM_Basis(MPI_COMM_WORLD, &H1FESpace, &L2FESpace, S, rom_dimx, rom_dimv, rom_dime,
                              rom_dimfv, rom_dimfe, numSampX, numSampV, numSampE,
                              rom_staticSVD, rom_hyperreduce, rom_offset, rom_sample_RHS, rom_GramSchmidt, usingRK2Avg, 0, rom_paramID);
        romS.SetSize(rom_dimx + rom_dimv + rom_dime);
=======
        basis = new ROM_Basis(romOptions, MPI_COMM_WORLD);
        romS.SetSize(romOptions.dimX + romOptions.dimV + romOptions.dimE);
>>>>>>> d6cf9290
        basis->ProjectFOMtoROM(S, romS);

        cout << myid << ": initial romS norm " << romS.Norml2() << endl;

        romOper = new ROM_Operator(romOptions, basis, rho_coeff, mat_coeff, order_e, source, visc, cfl, p_assembly,
                                   cg_tol, cg_max_iter, ftz_tol, &H1FEC, &L2FEC);

        ode_solver->Init(*romOper);
        onlinePreprocessTimer.Stop();
    }

    StopWatch restoreTimer, timeLoopTimer;
    if (rom_restore)
    {
        // -restore phase
        // No need to specify t_final because the loop in -restore phase is determined by the files in ROMsol folder.
        // When -romhr or --romhr are used in -online phase, then -restore phase needs to be called to project rom solution back to FOM size
        std::ifstream infile_tw_steps("run/tw_steps");
        int nb_step(0);
        restoreTimer.Start();
        if (usingWindows) {
            romOptions.dimX = twparam(romOptions.window,0);
            romOptions.dimV = twparam(romOptions.window,1);
            romOptions.dimE = twparam(romOptions.window,2);
            if (romOptions.RHSbasis)
            {
                romOptions.dimFv = twparam(romOptions.window,3);
                romOptions.dimFe = twparam(romOptions.window,4);
            }
<<<<<<< HEAD
            basis = new ROM_Basis(MPI_COMM_WORLD, &H1FESpace, &L2FESpace, S, rom_dimx, rom_dimv, rom_dime,
                                  rom_dimfv, rom_dimfe, numSampX, numSampV, numSampE,
                                  rom_staticSVD, rom_hyperreduce, rom_offset, rom_sample_RHS, rom_GramSchmidt, usingRK2Avg, rom_window, rom_paramID);
        } else {
            basis = new ROM_Basis(MPI_COMM_WORLD, &H1FESpace, &L2FESpace, S, rom_dimx, rom_dimv, rom_dime,
                                  rom_dimfv, rom_dimfe, numSampX, numSampV, numSampE,
                                  rom_staticSVD, rom_hyperreduce, rom_offset, rom_sample_RHS, rom_GramSchmidt, usingRK2Avg, 0, rom_paramID);
=======
            basis = new ROM_Basis(romOptions, MPI_COMM_WORLD);
        } else {
            basis = new ROM_Basis(romOptions, MPI_COMM_WORLD);
>>>>>>> d6cf9290
        }
        int romSsize = romOptions.dimX + romOptions.dimV + romOptions.dimE;
        romS.SetSize(romSsize);
        if (infile_tw_steps.good())
        {
            infile_tw_steps >> nb_step;
        }
        int ti;
        for (ti = 1; !last_step; ti++)
        {
            // romS = readCurrentReduceSol(ti);
            // read ROM solution from a file.
            // TODO: it needs to be read from the format of HDF5 format
            // TODO: how about parallel version? introduce rank in filename
            std::string filename = std::string("run/ROMsol/romS_")+std::to_string(ti);
            std::ifstream infile_romS(filename.c_str());
            if (infile_romS.good())
            {
                if ( (ti % vis_steps) == 0 )
                {
                    if (myid == 0)
                        cout << "Restoring " << ti << "-th solution" << endl;
                    for (int k=0; k<romSsize; ++k)
                    {
                        infile_romS >> romS(k);
                    }

                    infile_romS.close();
                    basis->LiftROMtoFOM(romS, S);

                    if (visit)
                    {
                        oper.ComputeDensity(rho_gf);
                        visit_dc.SetCycle(ti);
                        visit_dc.SetTime(t);
                        visit_dc.Save();
                    }
                }
            }
            else
            {
                // get out of the loop when no more file is found
                last_step = true;
                break;
            }
            if (ti == nb_step) {
                if (infile_tw_steps.good())
                {
                    infile_tw_steps >> nb_step;
                }
                romOptions.window++;
                romOptions.dimX = twparam(romOptions.window,0);
                romOptions.dimV = twparam(romOptions.window,1);
                romOptions.dimE = twparam(romOptions.window,2);
                if (romOptions.RHSbasis)
                {
                    romOptions.dimFv = twparam(romOptions.window,3);
                    romOptions.dimFe = twparam(romOptions.window,4);
                }
                basis->LiftROMtoFOM(romS, S);
                delete basis;
<<<<<<< HEAD
                basis = new ROM_Basis(MPI_COMM_WORLD, &H1FESpace, &L2FESpace, S, rom_dimx, rom_dimv, rom_dime,
                                      rom_dimfv, rom_dimfe, numSampX, numSampV, numSampE,
                                      rom_staticSVD, rom_hyperreduce, rom_offset, rom_sample_RHS, rom_GramSchmidt, usingRK2Avg, rom_window, rom_paramID);
                romSsize = rom_dimx + rom_dimv + rom_dime;
=======
                basis = new ROM_Basis(romOptions, MPI_COMM_WORLD);
                romSsize = romOptions.dimX + romOptions.dimV + romOptions.dimE;
>>>>>>> d6cf9290
                romS.SetSize(romSsize);
            }
        } // time loop in "restore" phase
        ti--;
        std::string filename = std::string("run/ROMsol/romS_")+std::to_string(ti);
        std::ifstream infile_romS(filename.c_str());
        if (myid == 0)
            cout << "Restoring " << ti << "-th solution" << endl;
        for (int k=0; k<romSsize; ++k)
        {
            infile_romS >> romS(k);
        }

        infile_romS.close();
        basis->LiftROMtoFOM(romS, S);

        if (visit)
        {
            oper.ComputeDensity(rho_gf);
            visit_dc.SetCycle(ti);
            visit_dc.SetTime(t);
            visit_dc.Save();
        }
        restoreTimer.Stop();
        infile_tw_steps.close();
    }
    else
    {
        // usual time loop when rom_restore phase is false.
        std::ofstream outfile_tw_steps;
        if (rom_online && usingWindows)
        {
            outfile_tw_steps.open("run/tw_steps");
        }
        timeLoopTimer.Start();
        if (romOptions.hyperreduce && romOptions.GramSchmidt)
        {
            romOper->InducedGramSchmidtInitialize(romS);
        }
        double tOverlapMidpoint = 0.0;
        for (int ti = 1; !last_step; ti++)
        {
            if (t + dt >= t_final)
            {
                dt = t_final - t;
                last_step = true;
            }

            if ( use_dt_old )
            {
                dt = dt_old;
                use_dt_old = false;
            }

            if (rom_online && usingWindows && (t + dt >= twep[romOptions.window]) & match_end_time)
            {
                dt_old = dt;
                use_dt_old = true;
                dt = twep[romOptions.window] - t;
            }

            if (steps == max_tsteps) {
                last_step = true;
            }

            // TODO: in the online case with hyperreduction, can we avoid these FOM operations?
            S_old = S;
            t_old = t;
            oper.ResetTimeStepEstimate();

            // S is the vector of dofs, t is the current time, and dt is the time step
            // to advance.
            if (rom_online)
            {
                if (myid == 0)
                    cout << "ROM online at t " << t << ", dt " << dt << ", romS norm " << romS.Norml2() << endl;

                romS_old = romS;
                ode_solver->Step(romS, t, dt);

                // save ROM solution to a file.
                // TODO: it needs to be save in the format of HDF5 format
                // TODO: how about parallel version? introduce rank in filename
                // TODO: think about how to reuse "gfprint" option
                std::string filename = std::string("run/ROMsol/romS_")+std::to_string(ti);
                std::ofstream outfile_romS(filename.c_str());
                romS.Print(outfile_romS, 1);
                outfile_romS.close();

                if (!romOptions.hyperreduce)
                    basis->LiftROMtoFOM(romS, S);

                romOper->UpdateSampleMeshNodes(romS);

                oper.ResetQuadratureData();  // Necessary for oper.GetTimeStepEstimate(S);
            }
            else
            {
                if (myid == 0)
                    cout << "FOM simulation at t " << t << ", dt " << dt << endl;

                ode_solver->Step(S, t, dt);
            }

            steps++;

            const double last_dt = dt;

            // Adaptive time step control.
            const double dt_est = romOptions.hyperreduce ? romOper->GetTimeStepEstimateSP() : oper.GetTimeStepEstimate(S);

            //const double dt_est = oper.GetTimeStepEstimate(S);
            //cout << myid << ": dt_est " << dt_est << endl;
            if (dt_est < dt)
            {
                // Repeat (solve again) with a decreased time step - decrease of the
                // time estimate suggests appearance of oscillations.
                dt *= 0.85;
                if (dt < numeric_limits<double>::epsilon())
                {
                    MFEM_ABORT("The time step crashed!");
                }
                t = t_old;
                S = S_old;
                if (rom_online)
                    romS = romS_old;
                oper.ResetQuadratureData();
                if (mpi.Root()) {
                    cout << "Repeating step " << ti << endl;
                }
                if (steps < max_tsteps) {
                    last_step = false;
                }
                ti--;
                continue;
            }
            else if (dtc == 0.0 && dt_est > 1.25 * dt) {
                dt *= 1.02;
            }

            if (rom_offline)
            {
                timeLoopTimer.Stop();
                samplerTimer.Start();
                sampler->SampleSolution(t, last_dt, S);

                bool endWindow = false;
                if (usingWindows)
                {
                    if (numWindows > 0)
                    {
                        endWindow = (t >= twep[romOptions.window] && romOptions.window < numWindows-1);
                    }
                    else
                    {
                        endWindow = (sampler->MaxNumSamples() >= windowNumSamples);
                    }
                }

                if (samplerLast)
                {
                    samplerLast->SampleSolution(t, last_dt, S);
                    if (samplerLast->MaxNumSamples() == windowNumSamples + (windowOverlapSamples/2))
                        tOverlapMidpoint = t;

                    if (samplerLast->MaxNumSamples() >= windowNumSamples + windowOverlapSamples || last_step)
                    {
                        samplerLast->Finalize(t, last_dt, S, cutoff);
                        if (last_step)
                        {
                            // Let samplerLast define the final window, discarding the sampler window.
                            tOverlapMidpoint = t;
                            sampler = NULL;
                        }

                        MFEM_VERIFY(tOverlapMidpoint > 0.0, "Overlapping window endpoint undefined.");
                        if (myid == 0 && rom_paramID == -1) {
                            outfile_twp << tOverlapMidpoint << ", ";
                            if (romOptions.RHSbasis)
                                outfile_twp << cutoff[0] << ", " << cutoff[1] << ", " << cutoff[2] << ", "
                                            << cutoff[3] << ", " << cutoff[4] << "\n";
                            else
                                outfile_twp << cutoff[0] << ", " << cutoff[1] << ", " << cutoff[2] << "\n";
                        }
                        delete samplerLast;
                        samplerLast = NULL;
                        tOverlapMidpoint = 0.0;
                    }
                }

                if (endWindow)
                {
                    if (numWindows == 0 && windowOverlapSamples > 0)
                    {
                        samplerLast = sampler;
                    }
                    else
                    {
                        sampler->Finalize(t, last_dt, S, cutoff);
                        if (myid == 0 && rom_paramID == -1) {
                            outfile_twp << t << ", ";
                            if (romOptions.RHSbasis)
                                outfile_twp << cutoff[0] << ", " << cutoff[1] << ", " << cutoff[2] << ", "
                                            << cutoff[3] << ", " << cutoff[4] << "\n";
                            else
                                outfile_twp << cutoff[0] << ", " << cutoff[1] << ", " << cutoff[2] << "\n";
                        }
                        delete sampler;
                    }

                    romOptions.window++;
                    if (!last_step)
                    {
                        romOptions.t_final = (usingWindows && windowNumSamples == 0) ? twep[romOptions.window] : t_final;
                        romOptions.initial_dt = dt;
                        romOptions.window = romOptions.window;
                        sampler = new ROM_Sampler(romOptions, S);
                        sampler->SampleSolution(t, dt, S);
                    }
                }
                samplerTimer.Stop();
                timeLoopTimer.Start();
            }

            if (rom_online)
            {
                if (usingWindows && t >= twep[romOptions.window] && romOptions.window < numWindows-1)
                {
                    romOptions.window++;
                    outfile_tw_steps << ti << "\n";

                    if (myid == 0)
                        cout << "ROM online basis change for window " << romOptions.window << " at t " << t << ", dt " << dt << endl;

<<<<<<< HEAD
                    if (rom_hyperreduce && rom_GramSchmidt)
                    {
                        romOper->InducedGramSchmidtFinalize(romS);
=======
                    if (romOptions.hyperreduce)
                    {
                        if (romOptions.GramSchmidt)
                        {
                            romOper->InducedGramSchmidtFinalize(romS);
                        }
                        basis->LiftROMtoFOM(romS, S);
>>>>>>> d6cf9290
                    }

                    romOptions.dimX = twparam(romOptions.window,0);
                    romOptions.dimV = twparam(romOptions.window,1);
                    romOptions.dimE = twparam(romOptions.window,2);
                    if (romOptions.RHSbasis)
                    {
                        romOptions.dimFv = twparam(romOptions.window,3);
                        romOptions.dimFe = twparam(romOptions.window,4);
                    }
                    const int oss = romOptions.RHSbasis ? 5 : 3;
                    romOptions.sampX = twparam(romOptions.window,oss);
                    romOptions.sampV = twparam(romOptions.window,oss+1);
                    romOptions.sampE = twparam(romOptions.window,oss+2);

                    basis->LiftROMtoFOM(romS, S);
                    delete basis;
                    timeLoopTimer.Stop();
<<<<<<< HEAD
                    basis = new ROM_Basis(MPI_COMM_WORLD, &H1FESpace, &L2FESpace, S, rom_dimx, rom_dimv, rom_dime,
                                          rom_dimfv, rom_dimfe, numSampX, numSampV, numSampE,
                                          rom_staticSVD, rom_hyperreduce, rom_offset, rom_sample_RHS, rom_GramSchmidt, usingRK2Avg, rom_window, rom_paramID);
                    romS.SetSize(rom_dimx + rom_dimv + rom_dime);
=======
                    basis = new ROM_Basis(romOptions, MPI_COMM_WORLD);
                    romS.SetSize(romOptions.dimX + romOptions.dimV + romOptions.dimE);
>>>>>>> d6cf9290
                    timeLoopTimer.Start();

                    basis->ProjectFOMtoROM(S, romS);

                    delete romOper;
                    romOper = new ROM_Operator(romOptions, basis, rho_coeff, mat_coeff, order_e, source, visc, cfl, p_assembly,
                                               cg_tol, cg_max_iter, ftz_tol, &H1FEC, &L2FEC);

                    if (romOptions.hyperreduce && romOptions.GramSchmidt)
                    {
                        romOper->InducedGramSchmidtInitialize(romS);
                    }
                    ode_solver->Init(*romOper);
                }
            }

            // Make sure that the mesh corresponds to the new solution state. This is
            // needed, because some time integrators use different S-type vectors
            // and the oper object might have redirected the mesh positions to those.
            pmesh->NewNodes(x_gf, false);

            if (last_step || (ti % vis_steps) == 0)
            {
                double loc_norm = e_gf * e_gf, tot_norm;
                MPI_Allreduce(&loc_norm, &tot_norm, 1, MPI_DOUBLE, MPI_SUM,
                              pmesh->GetComm());

                if (romOptions.hyperreduce)
                    tot_norm = 0.0;  // e_gf is not updated in hyperreduction case

                if (mpi.Root())
                {
                    cout << fixed;
                    cout << "step " << setw(5) << ti
                         << ",\tt = " << setw(5) << setprecision(4) << t
                         << ",\tdt = " << setw(5) << setprecision(6) << dt
                         << ",\t|e| = " << setprecision(10)
                         << sqrt(tot_norm) << endl;
                    if (last_step) {
                        std::ofstream outfile("run/num_steps");
                        outfile << ti;
                        outfile.close();
                    }
                }

                // Make sure all ranks have sent their 'v' solution before initiating
                // another set of GLVis connections (one from each rank):
                MPI_Barrier(pmesh->GetComm());

                if (visualization || visit || gfprint) {
                    oper.ComputeDensity(rho_gf);
                }
                if (visualization)
                {
                    int Wx = 0, Wy = 0; // window position
                    int Ww = 350, Wh = 350; // window size
                    int offx = Ww+10; // window offsets

                    if (problem != 0 && problem != 4)
                    {
                        VisualizeField(vis_rho, vishost, visport, rho_gf,
                                       "Density", Wx, Wy, Ww, Wh);
                    }

                    Wx += offx;
                    VisualizeField(vis_v, vishost, visport,
                                   v_gf, "Velocity", Wx, Wy, Ww, Wh);
                    Wx += offx;
                    VisualizeField(vis_e, vishost, visport, e_gf,
                                   "Specific Internal Energy", Wx, Wy, Ww,Wh);
                    Wx += offx;
                }

                if (visit)
                {
                    visit_dc.SetCycle(ti);
                    visit_dc.SetTime(t);
                    visit_dc.Save();
                }

                if (gfprint)
                {
                    ostringstream mesh_name, rho_name, v_name, e_name;
                    mesh_name << basename << "_" << ti
                              << "_mesh." << setfill('0') << setw(6) << myid;
                    rho_name  << basename << "_" << ti
                              << "_rho." << setfill('0') << setw(6) << myid;
                    v_name << basename << "_" << ti
                           << "_v." << setfill('0') << setw(6) << myid;
                    e_name << basename << "_" << ti
                           << "_e." << setfill('0') << setw(6) << myid;

                    ofstream mesh_ofs(mesh_name.str().c_str());
                    mesh_ofs.precision(8);
                    pmesh->Print(mesh_ofs);
                    mesh_ofs.close();

                    ofstream rho_ofs(rho_name.str().c_str());
                    rho_ofs.precision(8);
                    rho_gf.Save(rho_ofs);
                    rho_ofs.close();

                    ofstream v_ofs(v_name.str().c_str());
                    v_ofs.precision(8);
                    v_gf.Save(v_ofs);
                    v_ofs.close();

                    ofstream e_ofs(e_name.str().c_str());
                    e_ofs.precision(8);
                    e_gf.Save(e_ofs);
                    e_ofs.close();
                }
            }
        } // usual time loop
        timeLoopTimer.Stop();
        outfile_tw_steps.close();
    }

    if (romOptions.hyperreduce)
    {
        if (romOptions.GramSchmidt)
        {
            romOper->InducedGramSchmidtFinalize(romS);
        }
        basis->LiftROMtoFOM(romS, S);
    }

    if (rom_offline)
    {
        samplerTimer.Start();
        if (samplerLast)
            samplerLast->Finalize(t, dt, S, cutoff);
        else if (sampler)
            sampler->Finalize(t, dt, S, cutoff);

        if (myid == 0 && usingWindows && sampler != NULL && rom_paramID == -1) {
            outfile_twp << t << ", ";

            if (romOptions.RHSbasis)
                outfile_twp << cutoff[0] << ", " << cutoff[1] << ", " << cutoff[2] << ", "
                            << cutoff[3] << ", " << cutoff[4] << "\n";
            else
                outfile_twp << cutoff[0] << ", " << cutoff[1] << ", " << cutoff[2] << "\n";
        }
        if (samplerLast == sampler)
            delete sampler;
        else
        {
            delete sampler;
            delete samplerLast;
        }

        samplerTimer.Stop();
        if(usingWindows && rom_paramID == -1) outfile_twp.close();
    }

    if (writeSol)
    {
        PrintParGridFunction(myid, "run/Sol_Position", &x_gf);
        PrintParGridFunction(myid, "run/Sol_Velocity", &v_gf);
        PrintParGridFunction(myid, "run/Sol_Energy", &e_gf);
    }

    if (solDiff)
    {
        cout << "solDiff mode " << endl;
        PrintDiffParGridFunction(normtype, myid, "run/Sol_Position", &x_gf);
        PrintDiffParGridFunction(normtype, myid, "run/Sol_Velocity", &v_gf);
        PrintDiffParGridFunction(normtype, myid, "run/Sol_Energy", &e_gf);
    }

    if (visitDiffCycle >= 0)
    {
        VisItDataCollection dc(MPI_COMM_WORLD, "run/results/Laghos", pmesh);
        dc.Load(visitDiffCycle);
        cout << "Loaded VisIt DC cycle " << dc.GetCycle() << endl;

        ParGridFunction *dcfx = dc.GetParField("Position");
        ParGridFunction *dcfv = dc.GetParField("Velocity");
        ParGridFunction *dcfe = dc.GetParField("Specific Internal Energy");

        PrintNormsOfParGridFunctions(normtype, myid, "Position", dcfx, &x_gf, true);
        PrintNormsOfParGridFunctions(normtype, myid, "Velocity", dcfv, &v_gf, true);
        PrintNormsOfParGridFunctions(normtype, myid, "Energy", dcfe, &e_gf, true);
    }

    if (rom_online)
    {
        delete basis;
        delete romOper;
    }

    switch (ode_solver_type)
    {
    case 2:
        steps *= 2;
        break;
    case 3:
        steps *= 3;
        break;
    case 4:
        steps *= 4;
        break;
    case 6:
        steps *= 6;
        break;
    case 7:
        steps *= 2;
    }
    oper.PrintTimingData(mpi.Root(), steps);

    const double energy_final = oper.InternalEnergy(e_gf) +
                                oper.KineticEnergy(v_gf);
    if (mpi.Root())
    {
        cout << endl;
        cout << "Energy  diff: " << scientific << setprecision(2)
             << fabs(energy_init - energy_final) << endl;
    }

    std::ofstream outfile_e("run/e_gf");
    e_gf.Print(outfile_e, 1);
    outfile_e.close();

    std::ofstream outfile_v("run/v_gf");
    v_gf.Print(outfile_v, 1);
    outfile_v.close();

    std::ofstream outfile_x("run/x_gf");
    x_gf.Print(outfile_x, 1);
    outfile_x.close();

    // Print the error.
    // For problems 0 and 4 the exact velocity is constant in time.
    if (problem == 0 || problem == 4)
    {
        const double error_max = v_gf.ComputeMaxError(v_coeff),
                     error_l1  = v_gf.ComputeL1Error(v_coeff),
                     error_l2  = v_gf.ComputeL2Error(v_coeff);
        if (mpi.Root())
        {
            cout << "L_inf  error: " << error_max << endl
                 << "L_1    error: " << error_l1 << endl
                 << "L_2    error: " << error_l2 << endl;
        }
    }

    if (visualization)
    {
        vis_v.close();
        vis_e.close();
    }

    totalTimer.Stop();
    if (mpi.Root()) {
        if(rom_online) cout << "Elapsed time for online preprocess: " << onlinePreprocessTimer.RealTime() << " sec\n";
        if(rom_restore) cout << "Elapsed time for restore phase: " << restoreTimer.RealTime() << " sec\n";
        if(rom_offline) cout << "Elapsed time for sampling in the offline phase: " << samplerTimer.RealTime() << " sec\n";
        cout << "Elapsed time for time loop: " << timeLoopTimer.RealTime() << " sec\n";
        cout << "Total time: " << totalTimer.RealTime() << " sec\n";
    }

    // Free the used memory.
    delete ode_solver;
    delete pmesh;
    delete mat_gf_coeff;

    return 0;
}

double rho0(const Vector &x)
{
    switch (problem)
    {
    case 0:
        return 1.0;
    case 1:
        return 1.0;
    case 2:
        return (x(0) < 0.5) ? 1.0 : 0.1;
    case 3:
        return (x(0) > 1.0 && x(1) > 1.5) ? 0.125 : 1.0;
    case 4:
        return 1.0;
    default:
        MFEM_ABORT("Bad number given for problem id!");
        return 0.0;
    }
}

double gamma(const Vector &x)
{
    switch (problem)
    {
    case 0:
        return 5./3.;
    case 1:
        return 1.4;
    case 2:
        return 1.4;
    case 3:
        return (x(0) > 1.0 && x(1) <= 1.5) ? 1.4 : 1.5;
    case 4:
        return 5.0 / 3.0;
    default:
        MFEM_ABORT("Bad number given for problem id!");
        return 0.0;
    }
}

double rad(double x, double y)
{
    return sqrt(x*x + y*y);
}

void v0(const Vector &x, Vector &v)
{
    switch (problem)
    {
    case 0:
        v(0) =  sin(M_PI*x(0)) * cos(M_PI*x(1));
        v(1) = -cos(M_PI*x(0)) * sin(M_PI*x(1));
        if (x.Size() == 3)
        {
            v(0) *= cos(M_PI*x(2));
            v(1) *= cos(M_PI*x(2));
            v(2) = 0.0;
        }
        break;
    case 1:
        v = 0.0;
        break;
    case 2:
        v = 0.0;
        break;
    case 3:
        v = 0.0;
        break;
    case 4:
    {
        const double r = rad(x(0), x(1));
        if (r < 0.2)
        {
            v(0) =  5.0 * x(1);
            v(1) = -5.0 * x(0);
        }
        else if (r < 0.4)
        {
            v(0) =  2.0 * x(1) / r - 5.0 * x(1);
            v(1) = -2.0 * x(0) / r + 5.0 * x(0);
        }
        else {
            v = 0.0;
        }
        break;
    }
    default:
        MFEM_ABORT("Bad number given for problem id!");
    }
}

double e0(const Vector &x)
{
    switch (problem)
    {
    case 0:
    {
        const double denom = 2.0 / 3.0;  // (5/3 - 1) * density.
        double val;
        if (x.Size() == 2)
        {
            val = 1.0 + (cos(2*M_PI*x(0)) + cos(2*M_PI*x(1))) / 4.0;
        }
        else
        {
            val = 100.0 + ((cos(2*M_PI*x(2)) + 2) *
                           (cos(2*M_PI*x(0)) + cos(2*M_PI*x(1))) - 2) / 16.0;
        }
        return val/denom;
    }
    case 1:
        return 0.0; // This case in initialized in main().
    case 2:
        return (x(0) < 0.5) ? 1.0 / rho0(x) / (gamma(x) - 1.0)
               : 0.1 / rho0(x) / (gamma(x) - 1.0);
    case 3:
        return (x(0) > 1.0) ? 0.1 / rho0(x) / (gamma(x) - 1.0)
               : 1.0 / rho0(x) / (gamma(x) - 1.0);
    case 4:
    {
        const double r = rad(x(0), x(1)), rsq = x(0) * x(0) + x(1) * x(1);
        const double gamma = 5.0 / 3.0;
        if (r < 0.2)
        {
            return (5.0 + 25.0 / 2.0 * rsq) / (gamma - 1.0);
        }
        else if (r < 0.4)
        {
            const double t1 = 9.0 - 4.0 * log(0.2) + 25.0 / 2.0 * rsq;
            const double t2 = 20.0 * r - 4.0 * log(r);
            return (t1 - t2) / (gamma - 1.0);
        }
        else {
            return (3.0 + 4.0 * log(2.0)) / (gamma - 1.0);
        }
    }
    default:
        MFEM_ABORT("Bad number given for problem id!");
        return 0.0;
    }
}

void display_banner(ostream & os)
{
    os << endl
       << "       __                __                 " << endl
       << "      / /   ____  ____  / /_  ____  _____   " << endl
       << "     / /   / __ `/ __ `/ __ \\/ __ \\/ ___/ " << endl
       << "    / /___/ /_/ / /_/ / / / / /_/ (__  )    " << endl
       << "   /_____/\\__,_/\\__, /_/ /_/\\____/____/  " << endl
       << "               /____/                       " << endl << endl;
}<|MERGE_RESOLUTION|>--- conflicted
+++ resolved
@@ -798,15 +798,12 @@
             romOptions.sampV = twparam(0,oss+1);
             romOptions.sampE = twparam(0,oss+2);
         }
-<<<<<<< HEAD
-        basis = new ROM_Basis(MPI_COMM_WORLD, &H1FESpace, &L2FESpace, S, rom_dimx, rom_dimv, rom_dime,
-                              rom_dimfv, rom_dimfe, numSampX, numSampV, numSampE,
-                              rom_staticSVD, rom_hyperreduce, rom_offset, rom_sample_RHS, rom_GramSchmidt, usingRK2Avg, 0, rom_paramID);
-        romS.SetSize(rom_dimx + rom_dimv + rom_dime);
-=======
+        //TODO: Tony PR77
+        //basis = new ROM_Basis(MPI_COMM_WORLD, &H1FESpace, &L2FESpace, S, rom_dimx, rom_dimv, rom_dime,
+        //                      rom_dimfv, rom_dimfe, numSampX, numSampV, numSampE,
+        //                      rom_staticSVD, rom_hyperreduce, rom_offset, rom_sample_RHS, rom_GramSchmidt, usingRK2Avg, 0, rom_paramID);
         basis = new ROM_Basis(romOptions, MPI_COMM_WORLD);
         romS.SetSize(romOptions.dimX + romOptions.dimV + romOptions.dimE);
->>>>>>> d6cf9290
         basis->ProjectFOMtoROM(S, romS);
 
         cout << myid << ": initial romS norm " << romS.Norml2() << endl;
@@ -836,19 +833,17 @@
                 romOptions.dimFv = twparam(romOptions.window,3);
                 romOptions.dimFe = twparam(romOptions.window,4);
             }
-<<<<<<< HEAD
-            basis = new ROM_Basis(MPI_COMM_WORLD, &H1FESpace, &L2FESpace, S, rom_dimx, rom_dimv, rom_dime,
-                                  rom_dimfv, rom_dimfe, numSampX, numSampV, numSampE,
-                                  rom_staticSVD, rom_hyperreduce, rom_offset, rom_sample_RHS, rom_GramSchmidt, usingRK2Avg, rom_window, rom_paramID);
-        } else {
-            basis = new ROM_Basis(MPI_COMM_WORLD, &H1FESpace, &L2FESpace, S, rom_dimx, rom_dimv, rom_dime,
-                                  rom_dimfv, rom_dimfe, numSampX, numSampV, numSampE,
-                                  rom_staticSVD, rom_hyperreduce, rom_offset, rom_sample_RHS, rom_GramSchmidt, usingRK2Avg, 0, rom_paramID);
-=======
+            //TODO: Tony PR77
+            //basis = new ROM_Basis(MPI_COMM_WORLD, &H1FESpace, &L2FESpace, S, rom_dimx, rom_dimv, rom_dime,
+            //                      rom_dimfv, rom_dimfe, numSampX, numSampV, numSampE,
+            //                      rom_staticSVD, rom_hyperreduce, rom_offset, rom_sample_RHS, rom_GramSchmidt, usingRK2Avg, rom_window, rom_paramID);
+        //} else {
+            //basis = new ROM_Basis(MPI_COMM_WORLD, &H1FESpace, &L2FESpace, S, rom_dimx, rom_dimv, rom_dime,
+            //                      rom_dimfv, rom_dimfe, numSampX, numSampV, numSampE,
+            //                      rom_staticSVD, rom_hyperreduce, rom_offset, rom_sample_RHS, rom_GramSchmidt, usingRK2Avg, 0, rom_paramID);
             basis = new ROM_Basis(romOptions, MPI_COMM_WORLD);
         } else {
             basis = new ROM_Basis(romOptions, MPI_COMM_WORLD);
->>>>>>> d6cf9290
         }
         int romSsize = romOptions.dimX + romOptions.dimV + romOptions.dimE;
         romS.SetSize(romSsize);
@@ -910,15 +905,12 @@
                 }
                 basis->LiftROMtoFOM(romS, S);
                 delete basis;
-<<<<<<< HEAD
-                basis = new ROM_Basis(MPI_COMM_WORLD, &H1FESpace, &L2FESpace, S, rom_dimx, rom_dimv, rom_dime,
-                                      rom_dimfv, rom_dimfe, numSampX, numSampV, numSampE,
-                                      rom_staticSVD, rom_hyperreduce, rom_offset, rom_sample_RHS, rom_GramSchmidt, usingRK2Avg, rom_window, rom_paramID);
-                romSsize = rom_dimx + rom_dimv + rom_dime;
-=======
+                // TODO: Tony PR77
+                //basis = new ROM_Basis(MPI_COMM_WORLD, &H1FESpace, &L2FESpace, S, rom_dimx, rom_dimv, rom_dime,
+                //                      rom_dimfv, rom_dimfe, numSampX, numSampV, numSampE,
+                //                      rom_staticSVD, rom_hyperreduce, rom_offset, rom_sample_RHS, rom_GramSchmidt, usingRK2Avg, rom_window, rom_paramID);
                 basis = new ROM_Basis(romOptions, MPI_COMM_WORLD);
                 romSsize = romOptions.dimX + romOptions.dimV + romOptions.dimE;
->>>>>>> d6cf9290
                 romS.SetSize(romSsize);
             }
         } // time loop in "restore" phase
@@ -1153,19 +1145,9 @@
                     if (myid == 0)
                         cout << "ROM online basis change for window " << romOptions.window << " at t " << t << ", dt " << dt << endl;
 
-<<<<<<< HEAD
-                    if (rom_hyperreduce && rom_GramSchmidt)
+                    if (romOptions.hyperreduce && romOptions.GramSchmidt)
                     {
                         romOper->InducedGramSchmidtFinalize(romS);
-=======
-                    if (romOptions.hyperreduce)
-                    {
-                        if (romOptions.GramSchmidt)
-                        {
-                            romOper->InducedGramSchmidtFinalize(romS);
-                        }
-                        basis->LiftROMtoFOM(romS, S);
->>>>>>> d6cf9290
                     }
 
                     romOptions.dimX = twparam(romOptions.window,0);
@@ -1184,15 +1166,12 @@
                     basis->LiftROMtoFOM(romS, S);
                     delete basis;
                     timeLoopTimer.Stop();
-<<<<<<< HEAD
-                    basis = new ROM_Basis(MPI_COMM_WORLD, &H1FESpace, &L2FESpace, S, rom_dimx, rom_dimv, rom_dime,
-                                          rom_dimfv, rom_dimfe, numSampX, numSampV, numSampE,
-                                          rom_staticSVD, rom_hyperreduce, rom_offset, rom_sample_RHS, rom_GramSchmidt, usingRK2Avg, rom_window, rom_paramID);
-                    romS.SetSize(rom_dimx + rom_dimv + rom_dime);
-=======
+                    //TODO: Tony PR77
+                    //basis = new ROM_Basis(MPI_COMM_WORLD, &H1FESpace, &L2FESpace, S, rom_dimx, rom_dimv, rom_dime,
+                    //                      rom_dimfv, rom_dimfe, numSampX, numSampV, numSampE,
+                    //                      rom_staticSVD, rom_hyperreduce, rom_offset, rom_sample_RHS, rom_GramSchmidt, usingRK2Avg, rom_window, rom_paramID);
                     basis = new ROM_Basis(romOptions, MPI_COMM_WORLD);
                     romS.SetSize(romOptions.dimX + romOptions.dimV + romOptions.dimE);
->>>>>>> d6cf9290
                     timeLoopTimer.Start();
 
                     basis->ProjectFOMtoROM(S, romS);
