// Copyright (c) 2017, Lawrence Livermore National Security, LLC. Produced at
// the Lawrence Livermore National Laboratory. LLNL-CODE-734707. All Rights
// reserved. See files LICENSE and NOTICE for details.
//
// This file is part of CEED, a collection of benchmarks, miniapps, software
// libraries and APIs for efficient high-order finite element and spectral
// element discretizations for exascale applications. For more information and
// source code availability see http://github.com/ceed.
//
// The CEED research is supported by the Exascale Computing Project 17-SC-20-SC,
// a collaborative effort of two U.S. Department of Energy organizations (Office
// of Science and the National Nuclear Security Administration) responsible for
// the planning and preparation of a capable exascale ecosystem, including
// software, applications, hardware, advanced system engineering and early
// testbed platforms, in support of the nation's exascale computing imperative.
//
//                     __                __
//                    / /   ____  ____  / /_  ____  _____
//                   / /   / __ `/ __ `/ __ \/ __ \/ ___/
//                  / /___/ /_/ / /_/ / / / / /_/ (__  )
//                 /_____/\__,_/\__, /_/ /_/\____/____/
//                             /____/
//
//             High-order Lagrangian Hydrodynamics Miniapp
//
// Laghos(LAGrangian High-Order Solver) is a miniapp that solves the
// time-dependent Euler equation of compressible gas dynamics in a moving
// Lagrangian frame using unstructured high-order finite element spatial
// discretization and explicit high-order time-stepping. Laghos is based on the
// numerical algorithm described in the following article:
//
//    V. Dobrev, Tz. Kolev and R. Rieben, "High-order curvilinear finite element
//    methods for Lagrangian hydrodynamics", SIAM Journal on Scientific
//    Computing, (34) 2012, pp.B606–B641, https://doi.org/10.1137/120864672.
//
// Sample runs:
//    mpirun -np 8 laghos -p 0 -m data/square01_quad.mesh -rs 3 -tf 0.75
//    mpirun -np 8 laghos -p 0 -m data/square01_tri.mesh  -rs 1 -tf 0.75
//    mpirun -np 8 laghos -p 0 -m data/cube01_hex.mesh    -rs 1 -tf 2.0
//    mpirun -np 8 laghos -p 1 -m data/square01_quad.mesh -rs 3 -tf 0.8
//    mpirun -np 8 laghos -p 1 -m data/square01_quad.mesh -rs 0 -tf 0.8 -ok 7 -ot 6
//    mpirun -np 8 laghos -p 1 -m data/cube01_hex.mesh    -rs 2 -tf 0.6
//    mpirun -np 8 laghos -p 2 -m data/segment01.mesh     -rs 5 -tf 0.2
//    mpirun -np 8 laghos -p 3 -m data/rectangle01_quad.mesh -rs 2 -tf 2.5
//    mpirun -np 8 laghos -p 3 -m data/box01_hex.mesh        -rs 1 -tf 2.5
//
// Test problems:
//    p = 0  --> Taylor-Green vortex (smooth problem).
//    p = 1  --> Sedov blast.
//    p = 2  --> 1D Sod shock tube.
//    p = 3  --> Triple point.


#include "laghos_solver.hpp"
#include <memory>
#include <iostream>
#include <fstream>

using namespace std;
using namespace mfem;
using namespace mfem::hydrodynamics;

// Choice for the problem setup.
int problem;

void display_banner(ostream & os);

int main(int argc, char *argv[])
{
   // Initialize MPI.
   MPI_Session mpi(argc, argv);
   int myid = mpi.WorldRank();

   // Print the banner.
   if (mpi.Root()) { display_banner(cout); }

   // Parse command-line options.
   const char *mesh_file = "data/square01_quad.mesh";
   int rs_levels = 0;
   int rp_levels = 0;
   int order_v = 2;
   int order_e = 1;
   int ode_solver_type = 4;
   double t_final = 0.5;
<<<<<<< HEAD
   double cfl = 0.1;
   int max_tsteps = -1;
=======
   double cfl = 0.5;
>>>>>>> dd655792
   bool p_assembly = true;
   bool visualization = false;
   int vis_steps = 5;
   bool visit = false;
   bool gfprint = false;
   const char *basename = "results/Laghos";

   OptionsParser args(argc, argv);
   args.AddOption(&mesh_file, "-m", "--mesh",
                  "Mesh file to use.");
   args.AddOption(&rs_levels, "-rs", "--refine-serial",
                  "Number of times to refine the mesh uniformly in serial.");
   args.AddOption(&rp_levels, "-rp", "--refine-parallel",
                  "Number of times to refine the mesh uniformly in parallel.");
   args.AddOption(&problem, "-p", "--problem", "Problem setup to use.");
   args.AddOption(&order_v, "-ok", "--order-kinematic",
                  "Order (degree) of the kinematic finite element space.");
   args.AddOption(&order_e, "-ot", "--order-thermo",
                  "Order (degree) of the thermodynamic finite element space.");
   args.AddOption(&ode_solver_type, "-s", "--ode-solver",
                  "ODE solver: 1 - Forward Euler,\n\t"
                  "            2 - RK2 SSP, 3 - RK3 SSP, 4 - RK4, 6 - RK6.");
   args.AddOption(&t_final, "-tf", "--t-final",
                  "Final time; start time is 0.");
   args.AddOption(&cfl, "-cfl", "--cfl", "CFL-condition number.");
   args.AddOption(&max_tsteps, "-ms", "--max_steps",
                  "Maximum number of steps (negative means no restriction).");
   args.AddOption(&p_assembly, "-pa", "--partial-assembly", "-fa",
                  "--full-assembly",
                  "Activate 1D tensor-based assembly (partial assembly).");
   args.AddOption(&visualization, "-vis", "--visualization", "-no-vis",
                  "--no-visualization",
                  "Enable or disable GLVis visualization.");
   args.AddOption(&vis_steps, "-vs", "--visualization-steps",
                  "Visualize every n-th timestep.");
   args.AddOption(&visit, "-visit", "--visit", "-no-visit", "--no-visit",
                  "Enable or disable VisIt visualization.");
   args.AddOption(&gfprint, "-print", "--print", "-no-print", "--no-print",
                  "Enable or disable result output (files in mfem format).");
   args.AddOption(&basename, "-k", "--outputfilename",
                  "Name of the visit dump files");
   args.Parse();
   if (!args.Good())
   {
      if (mpi.Root()) { args.PrintUsage(cout); }
      return 1;
   }
   if (mpi.Root()) { args.PrintOptions(cout); }

   // Read the serial mesh from the given mesh file on all processors.
   // Refine the mesh in serial to increase the resolution.
   Mesh *mesh = new Mesh(mesh_file, 1, 1);
   const int dim = mesh->Dimension();
   for (int lev = 0; lev < rs_levels; lev++) { mesh->UniformRefinement(); }

   if (p_assembly && dim == 1)
   {
      p_assembly = false;
      if (mpi.Root())
      {
         cout << "Laghos does not support PA in 1D. Switching to FA." << endl;
      }
   }

   // Parallel partitioning of the mesh.
   ParMesh *pmesh = NULL;
   const int num_tasks = mpi.WorldSize();
   const int partitions = floor(pow(num_tasks, 1.0 / dim) + 1e-2);
   int *nxyz = new int[dim];
   int product = 1;
   for (int d = 0; d < dim; d++)
   {
      nxyz[d] = partitions;
      product *= partitions;
   }
   if (product == num_tasks)
   {
      int *partitioning = mesh->CartesianPartitioning(nxyz);
      pmesh = new ParMesh(MPI_COMM_WORLD, *mesh, partitioning);
      delete partitioning;
   }
   else
   {
      if (myid == 0)
      {
         cout << "Non-Cartesian partitioning through METIS will be used.\n";
#ifndef MFEM_USE_METIS
         cout << "MFEM was built without METIS. "
              << "Adjust the number of tasks to use a Cartesian split." << endl;
#endif
      }
#ifndef MFEM_USE_METIS
      return 1;
#endif
      pmesh = new ParMesh(MPI_COMM_WORLD, *mesh);
   }
   delete [] nxyz;
   delete mesh;

   // Refine the mesh further in parallel to increase the resolution.
   for (int lev = 0; lev < rp_levels; lev++) { pmesh->UniformRefinement(); }

   // Define the parallel finite element spaces. We use:
   // - H1 (Gauss-Lobatto, continuous) for position and velocity.
   // - L2 (Bernstein, discontinuous) for specific internal energy.
   L2_FECollection L2FEC(order_e, dim, BasisType::Positive);
   H1_FECollection H1FEC(order_v, dim);
   ParFiniteElementSpace L2FESpace(pmesh, &L2FEC);
   ParFiniteElementSpace H1FESpace(pmesh, &H1FEC, pmesh->Dimension());

   // Boundary conditions: all tests use v.n = 0 on the boundary, and we assume
   // that the boundaries are straight.
   Array<int> ess_tdofs;
   {
      Array<int> ess_bdr(pmesh->bdr_attributes.Max()), tdofs1d;
      for (int d = 0; d < pmesh->Dimension(); d++)
      {
         // Attributes 1/2/3 correspond to fixed-x/y/z boundaries, i.e., we must
         // enforce v_x/y/z = 0 for the velocity components.
         ess_bdr = 0; ess_bdr[d] = 1;
         H1FESpace.GetEssentialTrueDofs(ess_bdr, tdofs1d, d);
         ess_tdofs.Append(tdofs1d);
      }
   }

   // Define the explicit ODE solver used for time integration.
   ODESolver *ode_solver = NULL;
   switch (ode_solver_type)
   {
      case 1: ode_solver = new ForwardEulerSolver; break;
      case 2: ode_solver = new RK2Solver(0.5); break;
      case 3: ode_solver = new RK3SSPSolver; break;
      case 4: ode_solver = new RK4Solver; break;
      case 6: ode_solver = new RK6Solver; break;
      default:
         if (myid == 0)
         {
            cout << "Unknown ODE solver type: " << ode_solver_type << '\n';
         }
         delete pmesh;
         MPI_Finalize();
         return 3;
   }

   HYPRE_Int glob_size_l2 = L2FESpace.GlobalTrueVSize();
   HYPRE_Int glob_size_h1 = H1FESpace.GlobalTrueVSize();

   if (mpi.Root())
   {
      cout << "Number of kinematic (position, velocity) dofs: "
           << glob_size_h1 << endl;
      cout << "Number of specific internal energy dofs: "
           << glob_size_l2 << endl;
   }

   int Vsize_l2 = L2FESpace.GetVSize();
   int Vsize_h1 = H1FESpace.GetVSize();

   // The monolithic BlockVector stores unknown fields as:
   // - 0 -> position
   // - 1 -> velocity
   // - 2 -> specific internal energy

   Array<int> true_offset(4);
   true_offset[0] = 0;
   true_offset[1] = true_offset[0] + Vsize_h1;
   true_offset[2] = true_offset[1] + Vsize_h1;
   true_offset[3] = true_offset[2] + Vsize_l2;
   BlockVector S(true_offset);

   // Define GridFunction objects for the position, velocity and specific
   // internal energy.  There is no function for the density, as we can always
   // compute the density values given the current mesh position, using the
   // property of pointwise mass conservation.
   ParGridFunction x_gf, v_gf, e_gf;
   x_gf.MakeRef(&H1FESpace, S, true_offset[0]);
   v_gf.MakeRef(&H1FESpace, S, true_offset[1]);
   e_gf.MakeRef(&L2FESpace, S, true_offset[2]);

   // Initialize x_gf using the starting mesh coordinates. This also links the
   // mesh positions to the values in x_gf.
   pmesh->SetNodalGridFunction(&x_gf);

   // Initialize the velocity.
   VectorFunctionCoefficient v_coeff(pmesh->Dimension(), v0);
   v_gf.ProjectCoefficient(v_coeff);

   // Initialize density and  specific internal energy values. We interpolate
   // in a non-positive basis to get the correct values at the dofs.
   // Then we do an L2 projection to the positive basis in which we actually
   // compute. The goal of all this is to get a high-order representation of
   // the initial condition. Note that this density is a temporary function
   // and it will not be updated during the time evolution.
   ParGridFunction rho(&L2FESpace);
   FunctionCoefficient rho_coeff(hydrodynamics::rho0);
   L2_FECollection l2_fec(order_e, pmesh->Dimension());
   ParFiniteElementSpace l2_fes(pmesh, &l2_fec);
   ParGridFunction l2_rho(&l2_fes), l2_e(&l2_fes);
   l2_rho.ProjectCoefficient(rho_coeff);
   rho.ProjectGridFunction(l2_rho);
   if (problem == 1)
   {
      // For the Sedov test, we use a delta function at the origin.
      DeltaCoefficient e_coeff(0, 0, 0.25);
      l2_e.ProjectCoefficient(e_coeff);
   }
   else
   {
      FunctionCoefficient e_coeff(e0);
      l2_e.ProjectCoefficient(e_coeff);
   }
   e_gf.ProjectGridFunction(l2_e);

   // Space-dependent ideal gas coefficient over the Lagrangian mesh.
   Coefficient *material_pcf = new FunctionCoefficient(hydrodynamics::gamma);

   // Additional details, depending on the problem.
   int source = 0; bool visc;
   switch (problem)
   {
      case 0: if (pmesh->Dimension() == 2) { source = 1; }
         visc = false; break;
      case 1: visc = true; break;
      case 2: visc = true; break;
      case 3: visc = true; break;
      default: MFEM_ABORT("Wrong problem specification!");
   }

   LagrangianHydroOperator oper(S.Size(), H1FESpace, L2FESpace,
                                ess_tdofs, rho, source, cfl, material_pcf,
                                visc, p_assembly);

   socketstream vis_rho, vis_v, vis_e;
   char vishost[] = "localhost";
   int  visport   = 19916;

   ParGridFunction rho_gf;
   if (visualization || visit) { oper.ComputeDensity(rho_gf); }

   if (visualization)
   {
      // Make sure all MPI ranks have sent their 'v' solution before initiating
      // another set of GLVis connections (one from each rank):
      MPI_Barrier(pmesh->GetComm());

      vis_rho.precision(8);
      vis_v.precision(8);
      vis_e.precision(8);

      int Wx = 0, Wy = 0; // window position
      const int Ww = 350, Wh = 350; // window size
      int offx = Ww+10; // window offsets

      VisualizeField(vis_rho, vishost, visport, rho_gf,
                     "Density", Wx, Wy, Ww, Wh);
      Wx += offx;
      VisualizeField(vis_v, vishost, visport, v_gf,
                     "Velocity", Wx, Wy, Ww, Wh);
      Wx += offx;
      VisualizeField(vis_e, vishost, visport, e_gf,
                     "Specific Internal Energy", Wx, Wy, Ww, Wh);
   }

   // Save data for VisIt visualization
   VisItDataCollection visit_dc(basename, pmesh);
   if (visit)
   {
      visit_dc.RegisterField("Density",  &rho_gf);
      visit_dc.RegisterField("Velocity", &v_gf);
      visit_dc.RegisterField("Specific Internal Energy", &e_gf);
      visit_dc.SetCycle(0);
      visit_dc.SetTime(0.0);
      visit_dc.Save();
   }

   // Perform time-integration (looping over the time iterations, ti, with a
   // time-step dt). The object oper is of type LagrangianHydroOperator that
   // defines the Mult() method that used by the time integrators.
   ode_solver->Init(oper);
   oper.ResetTimeStepEstimate();
   double t = 0.0, dt = oper.GetTimeStepEstimate(S), t_old;
   bool last_step = false;
   BlockVector S_old(S);
   for (int ti = 1; !last_step; ti++)
   {
      if (t + dt >= t_final)
      {
         dt = t_final - t;
         last_step = true;
      }
      if (ti == max_tsteps) { last_step = true; }

      S_old = S;
      t_old = t;
      oper.ResetTimeStepEstimate();

      // S is the vector of dofs, t is the current time, and dt is the time step
      // to advance.
      ode_solver->Step(S, t, dt);

      // Adaptive time step control.
      const double dt_est = oper.GetTimeStepEstimate(S);
      if (dt_est < dt)
      {
         // Repeat (solve again) with a decreased time step - decrease of the
         // time estimate suggests appearance of oscillations.
         dt *= 0.85;
         if (dt < numeric_limits<double>::epsilon())
         { MFEM_ABORT("The time step crashed!"); }
         t = t_old;
         S = S_old;
         oper.ResetQuadratureData();
         if (mpi.Root()) { cout << "Repeating step " << ti << endl; }
         ti--; continue;
      }
      else if (dt_est > 1.25 * dt) { dt *= 1.02; }

      // Make sure that the mesh corresponds to the new solution state.
      pmesh->NewNodes(x_gf, false);

      if (last_step || (ti % vis_steps) == 0)
      {
         double loc_norm = e_gf * e_gf, tot_norm;
         MPI_Allreduce(&loc_norm, &tot_norm, 1, MPI_DOUBLE, MPI_SUM,
                       pmesh->GetComm());
         if (mpi.Root())
         {
            cout << fixed;
            cout << "step " << setw(5) << ti
                 << ",\tt = " << setw(5) << setprecision(4) << t
                 << ",\tdt = " << setw(5) << setprecision(6) << dt
                 << ",\t|e| = " << setprecision(10)
                 << sqrt(tot_norm) << endl;
         }

         // Make sure all ranks have sent their 'v' solution before initiating
         // another set of GLVis connections (one from each rank):
         MPI_Barrier(pmesh->GetComm());

         if (visualization || visit || gfprint) { oper.ComputeDensity(rho_gf); }
         if (visualization)
         {
            int Wx = 0, Wy = 0; // window position
            int Ww = 350, Wh = 350; // window size
            int offx = Ww+10; // window offsets

            VisualizeField(vis_rho, vishost, visport, rho_gf,
                           "Density", Wx, Wy, Ww, Wh);
            Wx += offx;
            VisualizeField(vis_v, vishost, visport,
                           v_gf, "Velocity", Wx, Wy, Ww, Wh);
            Wx += offx;
            VisualizeField(vis_e, vishost, visport, e_gf,
                           "Specific Internal Energy", Wx, Wy, Ww,Wh);
            Wx += offx;
         }

         if (visit)
         {
            visit_dc.SetCycle(ti);
            visit_dc.SetTime(t);
            visit_dc.Save();
         }

         if (gfprint)
         {
            ostringstream mesh_name, rho_name, v_name, e_name;
            mesh_name << basename << "_" << ti
                      << "_mesh." << setfill('0') << setw(6) << myid;
            rho_name  << basename << "_" << ti
                      << "_rho." << setfill('0') << setw(6) << myid;
            v_name << basename << "_" << ti
                   << "_v." << setfill('0') << setw(6) << myid;
            e_name << basename << "_" << ti
                   << "_e." << setfill('0') << setw(6) << myid;

            ofstream mesh_ofs(mesh_name.str().c_str());
            mesh_ofs.precision(8);
            pmesh->Print(mesh_ofs);
            mesh_ofs.close();

            ofstream rho_ofs(rho_name.str().c_str());
            rho_ofs.precision(8);
            rho_gf.Save(rho_ofs);
            rho_ofs.close();

            ofstream v_ofs(v_name.str().c_str());
            v_ofs.precision(8);
            v_gf.Save(v_ofs);
            v_ofs.close();

            ofstream e_ofs(e_name.str().c_str());
            e_ofs.precision(8);
            e_gf.Save(e_ofs);
            e_ofs.close();
         }
      }
   }

   oper.PrintTimingData(mpi.Root());

   if (visualization)
   {
      vis_v.close();
      vis_e.close();
   }

   // Free the used memory.
   delete ode_solver;
   delete pmesh;
   delete material_pcf;

   return 0;
}

namespace mfem
{

namespace hydrodynamics
{

double rho0(const Vector &x)
{
   switch (problem)
   {
      case 0: return 1.0;
      case 1: return 1.0;
      case 2: if (x(0) < 0.5) { return 1.0; }
         else return 0.1;
      case 3: if (x(0) > 1.0 && x(1) <= 1.5) { return 1.0; }
         else return 0.125;
      default: MFEM_ABORT("Bad number given for problem id!"); return 0.0;
   }
}

double gamma(const Vector &x)
{
   switch (problem)
   {
      case 0: return 5./3.;
      case 1: return 1.4;
      case 2: return 1.4;
      case 3: if (x(0) > 1.0 && x(1) <= 1.5) { return 1.4; }
         else { return 1.5; }
      default: MFEM_ABORT("Bad number given for problem id!"); return 0.0;
   }
}

void v0(const Vector &x, Vector &v)
{
   switch (problem)
   {
      case 0:
         v(0) =  sin(M_PI*x(0)) * cos(M_PI*x(1));
         v(1) = -cos(M_PI*x(0)) * sin(M_PI*x(1));
         if (x.Size() == 3)
         {
            v(0) *= cos(M_PI*x(2));
            v(1) *= cos(M_PI*x(2));
            v(2) = 0.0;
         }
         break;
      case 1: v = 0.0; break;
      case 2: v = 0.0; break;
      case 3: v = 0.0; break;
      default: MFEM_ABORT("Bad number given for problem id!");
   }
}

double e0(const Vector &x)
{
   switch (problem)
   {
      case 0:
      {
         const double denom = 2.0 / 3.0;  // (5/3 - 1) * density.
         double val;
         if (x.Size() == 2)
         {
            val = 1.0 + (cos(2*M_PI*x(0)) + cos(2*M_PI*x(1))) / 4.0;
         }
         else
         {
            val = 100.0 + ((cos(2*M_PI*x(2)) + 2) *
                           (cos(2*M_PI*x(0)) + cos(2*M_PI*x(1))) - 2) / 16.0;
         }
         return val/denom;
      }
      case 1: return 0.0; // This case in initialized in main().
      case 2: if (x(0) < 0.5) { return 1.0 / rho0(x) / (gamma(x) - 1.0); }
         else return 0.1 / rho0(x) / (gamma(x) - 1.0);
      case 3: if (x(0) > 1.0) { return 0.1 / rho0(x) / (gamma(x) - 1.0); }
         else return 1.0 / rho0(x) / (gamma(x) - 1.0);
      default: MFEM_ABORT("Bad number given for problem id!"); return 0.0;
   }
}

} // namespace hydrodynamics

} // namespace mfem

void display_banner(ostream & os)
{
   os << endl
      << "       __                __                 " << endl
      << "      / /   ____  ____  / /_  ____  _____   " << endl
      << "     / /   / __ `/ __ `/ __ \\/ __ \\/ ___/ " << endl
      << "    / /___/ /_/ / /_/ / / / / /_/ (__  )    " << endl
      << "   /_____/\\__,_/\\__, /_/ /_/\\____/____/  " << endl
      << "               /____/                       " << endl << endl;
}<|MERGE_RESOLUTION|>--- conflicted
+++ resolved
@@ -82,12 +82,8 @@
    int order_e = 1;
    int ode_solver_type = 4;
    double t_final = 0.5;
-<<<<<<< HEAD
-   double cfl = 0.1;
+   double cfl = 0.5;
    int max_tsteps = -1;
-=======
-   double cfl = 0.5;
->>>>>>> dd655792
    bool p_assembly = true;
    bool visualization = false;
    int vis_steps = 5;
