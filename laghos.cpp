--- conflicted
+++ resolved
@@ -111,8 +111,7 @@
    bool visit = false;
    bool gfprint = false;
    const char *basename = "results/Laghos";
-<<<<<<< HEAD
-   int partition_type = 111;
+   int partition_type = 0;
    bool okina = false;
    bool qupdate = false;
    const char *dev_opt = "cpu";
@@ -121,9 +120,6 @@
    bool fom = false;
    bool gpu_aware_mpi = false;
    int dev = 0;
-=======
-   int partition_type = 0;
->>>>>>> 64449d42
    double blast_energy = 0.25;
    double blast_position[] = {0.0, 0.0, 0.0};
 
