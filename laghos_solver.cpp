// Copyright (c) 2017, Lawrence Livermore National Security, LLC. Produced at
// the Lawrence Livermore National Laboratory. LLNL-CODE-734707. All Rights
// reserved. See files LICENSE and NOTICE for details.
//
// This file is part of CEED, a collection of benchmarks, miniapps, software
// libraries and APIs for efficient high-order finite element and spectral
// element discretizations for exascale applications. For more information and
// source code availability see http://github.com/ceed.
//
// The CEED research is supported by the Exascale Computing Project 17-SC-20-SC,
// a collaborative effort of two U.S. Department of Energy organizations (Office
// of Science and the National Nuclear Security Administration) responsible for
// the planning and preparation of a capable exascale ecosystem, including
// software, applications, hardware, advanced system engineering and early
// testbed platforms, in support of the nation's exascale computing imperative.

#include <iostream>
#include <unordered_map>
#include "laghos_solver.hpp"
#include "general/forall.hpp"
#include "linalg/kernels.hpp"

#ifdef MFEM_USE_MPI

namespace mfem
{

namespace hydrodynamics
{

void VisualizeField(socketstream &sock, const char *vishost, int visport,
                    ParGridFunction &gf, const char *title,
                    int x, int y, int w, int h, bool vec)
{
   gf.HostRead();
   ParMesh &pmesh = *gf.ParFESpace()->GetParMesh();
   MPI_Comm comm = pmesh.GetComm();

   int num_procs, myid;
   MPI_Comm_size(comm, &num_procs);
   MPI_Comm_rank(comm, &myid);

   bool newly_opened = false;
   int connection_failed;

   do
   {
      if (myid == 0)
      {
         if (!sock.is_open() || !sock)
         {
            sock.open(vishost, visport);
            sock.precision(8);
            newly_opened = true;
         }
         sock << "solution\n";
      }

      pmesh.PrintAsOne(sock);
      gf.SaveAsOne(sock);

      if (myid == 0 && newly_opened)
      {
         const char* keys = (gf.FESpace()->GetMesh()->Dimension() == 2)
                            ? "mAcRjl" : "mmaaAcl";

         sock << "window_title '" << title << "'\n"
              << "window_geometry "
              << x << " " << y << " " << w << " " << h << "\n"
              << "keys " << keys;
         if ( vec ) { sock << "vvv"; }
         sock << std::endl;
      }

      if (myid == 0)
      {
         connection_failed = !sock && !newly_opened;
      }
      MPI_Bcast(&connection_failed, 1, MPI_INT, 0, comm);
   }
   while (connection_failed);
}

LagrangianHydroOperator::LagrangianHydroOperator(const int size,
                                                 ParFiniteElementSpace &h1,
                                                 ParFiniteElementSpace &l2,
                                                 const Array<int> &ess_tdofs,
                                                 Coefficient &rho0_coeff,
                                                 ParGridFunction &rho0_gf,
                                                 ParGridFunction &gamma_gf,
                                                 const int source,
                                                 const double cfl,
                                                 const bool visc,
                                                 const bool vort,
                                                 const bool p_assembly,
                                                 const bool amr,
                                                 const double cgt,
                                                 const int cgiter,
                                                 double ftz,
                                                 const int oq) :
   TimeDependentOperator(size),
   H1(h1),
   L2(l2),
   H1c(H1.GetParMesh(), H1.FEColl(), 1),
   pmesh(H1.GetParMesh()),
   H1Vsize(H1.GetVSize()),
   H1TVSize(H1.TrueVSize()),
   H1GTVSize(H1.GlobalTrueVSize()),
   L2Vsize(L2.GetVSize()),
   L2TVSize(L2.TrueVSize()),
   L2GTVSize(L2.GlobalTrueVSize()),
   block_offsets(4),
   x_gf(&H1),
   ess_tdofs(ess_tdofs),
   NE(pmesh->GetNE()),
   dim(pmesh->Dimension()),
   l2dofs_cnt(L2.GetFE(0)->GetDof()),
   h1dofs_cnt(H1.GetFE(0)->GetDof()),
   source_type(source),
   cfl(cfl),
   use_viscosity(visc),
   use_vorticity(vort),
   p_assembly(p_assembly),
   amr(amr),
   cg_rel_tol(cgt),
   cg_max_iter(cgiter),
   ftz_tol(ftz),
   gamma_gf(gamma_gf),
   rho0_gf(rho0_gf),
   x0_gf(&H1),
   rho0_coeff(rho0_coeff),
   rho0_gf_coeff(&rho0_gf),
   Mv(&H1),
   Mv_spmat_copy(),
   Me(l2dofs_cnt, l2dofs_cnt, NE),
   Me_inv(l2dofs_cnt, l2dofs_cnt, NE),
   ir(IntRules.Get(pmesh->GetElementBaseGeometry(0),
                   (oq > 0) ? oq : 3 * H1.GetOrder(0) + L2.GetOrder(0) - 1)),
   Q1D(int(floor(0.7 + pow(ir.GetNPoints(), 1.0 / dim)))),
   qdata(dim, NE, ir.GetNPoints()),
   qdata_is_current(false),
   forcemat_is_assembled(false),
   Force(&L2, &H1),
   ForcePA(nullptr),
   VMassPA(nullptr),
   EMassPA(nullptr),
   VMassPA_Jprec(nullptr),
   CG_VMass(H1.GetParMesh()->GetComm()),
   CG_EMass(L2.GetParMesh()->GetComm()),
   timer(p_assembly ? L2TVSize : 1),
   qupdate(nullptr),
   X(H1c.GetTrueVSize()),
   B(H1c.GetTrueVSize()),
   one(L2Vsize),
   rhs(H1Vsize),
   e_rhs(L2Vsize),
   rhs_c_gf(&H1c),
   dvc_gf(&H1c)
{
   x0_gf = *pmesh->GetNodes();

   block_offsets[0] = 0;
   block_offsets[1] = block_offsets[0] + H1Vsize;
   block_offsets[2] = block_offsets[1] + H1Vsize;
   block_offsets[3] = block_offsets[2] + L2Vsize;
   one.UseDevice(true);
   one = 1.0;

   if (p_assembly)
   {
      qupdate = new QUpdate(dim, NE, Q1D, visc, vort, cfl,
                            &timer, gamma_gf, ir, H1, L2);
      ForcePA = new ForcePAOperator(qdata, H1, L2, ir);
      VMassPA = new MassPAOperator(H1c, ir, rho0_coeff);
      EMassPA = new MassPAOperator(L2, ir, rho0_coeff);
      // Inside the above constructors for mass, there is reordering of the mesh
      // nodes which is performed on the host. Since the mesh nodes are a
      // subvector, so we need to sync with the rest of the base vector (which
      // is assumed to be in the memory space used by the mfem::Device).
      H1.GetParMesh()->GetNodes()->ReadWrite();
      // Attributes 1/2/3 correspond to fixed-x/y/z boundaries, i.e.,
      // we must enforce v_x/y/z = 0 for the velocity components.
      const int bdr_attr_max = H1.GetMesh()->bdr_attributes.Max();
      Array<int> ess_bdr(bdr_attr_max);
      for (int c = 0; c < dim; c++)
      {
         ess_bdr = 0;
         ess_bdr[c] = 1;
         H1c.GetEssentialTrueDofs(ess_bdr, c_tdofs[c]);
         c_tdofs[c].Read();
      }
      X.UseDevice(true);
      B.UseDevice(true);
      rhs.UseDevice(true);
      e_rhs.UseDevice(true);
   }
   else
   {
      // Standard local assembly and inversion for energy mass matrices.
      // 'Me' is used in the computation of the internal energy
      // which is used twice: once at the start and once at the end of the run.
      MassIntegrator mi(rho0_coeff, &ir);
      for (int e = 0; e < NE; e++)
      {
         DenseMatrixInverse inv(&Me(e));
         const FiniteElement &fe = *L2.GetFE(e);
         ElementTransformation &Tr = *L2.GetElementTransformation(e);
         mi.AssembleElementMatrix(fe, Tr, Me(e));
         inv.Factor();
         inv.GetInverseMatrix(Me_inv(e));
      }
      // Standard assembly for the velocity mass matrix.
      VectorMassIntegrator *vmi = new VectorMassIntegrator(rho0_coeff, &ir);
      Mv.AddDomainIntegrator(vmi);
      Mv.Assemble();
      Mv_spmat_copy = Mv.SpMat();
   }

   // Values of rho0DetJ0 and Jac0inv at all quadrature points.
   // Initial local mesh size (assumes all mesh elements are the same).
   int Ne, ne = NE;
   double Volume, vol = 0.0;
   if (dim > 1 && p_assembly)
   {
      Rho0DetJ0Vol(dim, NE, ir, pmesh, L2, rho0_gf, qdata, vol);
   }
   else
   {
      const int NQ = ir.GetNPoints();
      Vector rho_vals(NQ);
      for (int e = 0; e < NE; e++)
      {
         rho0_gf.GetValues(e, ir, rho_vals);
         ElementTransformation &Tr = *H1.GetElementTransformation(e);
         for (int q = 0; q < NQ; q++)
         {
            const IntegrationPoint &ip = ir.IntPoint(q);
            Tr.SetIntPoint(&ip);
            DenseMatrixInverse Jinv(Tr.Jacobian());
            Jinv.GetInverseMatrix(qdata.Jac0inv(e*NQ + q));
            const double rho0DetJ0 = Tr.Weight() * rho_vals(q);
            qdata.rho0DetJ0w(e*NQ + q) = rho0DetJ0 * ir.IntPoint(q).weight;
         }
      }
      for (int e = 0; e < NE; e++) { vol += pmesh->GetElementVolume(e); }
   }
   MPI_Allreduce(&vol, &Volume, 1, MPI_DOUBLE, MPI_SUM, pmesh->GetComm());
   MPI_Allreduce(&ne, &Ne, 1, MPI_INT, MPI_SUM, pmesh->GetComm());
   switch (pmesh->GetElementBaseGeometry(0))
   {
      case Geometry::SEGMENT: qdata.h0 = Volume / Ne; break;
      case Geometry::SQUARE: qdata.h0 = sqrt(Volume / Ne); break;
      case Geometry::TRIANGLE: qdata.h0 = sqrt(2.0 * Volume / Ne); break;
      case Geometry::CUBE: qdata.h0 = pow(Volume / Ne, 1./3.); break;
      case Geometry::TETRAHEDRON: qdata.h0 = pow(6.0 * Volume / Ne, 1./3.); break;
      default: MFEM_ABORT("Unknown zone type!");
   }
   qdata.h0 /= (double) H1.GetOrder(0);

   if (p_assembly)
   {
      // Setup the preconditioner of the velocity mass operator.
      // BC are handled by the VMassPA, so ess_tdofs here can be empty.
      Array<int> empty_tdofs;
      VMassPA_Jprec = new OperatorJacobiSmoother(VMassPA->GetBF(), empty_tdofs);
      CG_VMass.SetPreconditioner(*VMassPA_Jprec);

      CG_VMass.SetOperator(*VMassPA);
      CG_VMass.SetRelTol(cg_rel_tol);
      CG_VMass.SetAbsTol(0.0);
      CG_VMass.SetMaxIter(cg_max_iter);
      CG_VMass.SetPrintLevel(-1);

      CG_EMass.SetOperator(*EMassPA);
      CG_EMass.iterative_mode = false;
      CG_EMass.SetRelTol(cg_rel_tol);
      CG_EMass.SetAbsTol(0.0);
      CG_EMass.SetMaxIter(cg_max_iter);
      CG_EMass.SetPrintLevel(-1);
   }
   else
   {
      ForceIntegrator *fi = new ForceIntegrator(qdata);
      fi->SetIntRule(&ir);
      Force.AddDomainIntegrator(fi);
      // Make a dummy assembly to figure out the sparsity.
      Force.Assemble(0);
      Force.Finalize(0);
   }
}

LagrangianHydroOperator::~LagrangianHydroOperator()
{
   delete qupdate;
   if (p_assembly)
   {
      delete EMassPA;
      delete VMassPA;
      delete VMassPA_Jprec;
      delete ForcePA;
   }
}

void LagrangianHydroOperator::AMRUpdate(const Vector &S, const bool quick)
{
   width = height = S.Size();
   H1c.Update();
   pmesh = H1.GetParMesh();
   H1Vsize = H1.GetVSize();
   H1TVSize = H1.TrueVSize();
   H1GTVSize = H1.GlobalTrueVSize();
   L2Vsize = L2.GetVSize();
   L2TVSize = L2.TrueVSize();
   L2GTVSize = L2.GlobalTrueVSize();
   block_offsets[0] = 0;
   block_offsets[1] = block_offsets[0] + H1Vsize;
   block_offsets[2] = block_offsets[1] + H1Vsize;
   block_offsets[3] = block_offsets[2] + L2Vsize;
   NE = pmesh->GetNE();
   l2dofs_cnt = (L2.GetFE(0)->GetDof());
   h1dofs_cnt = (H1.GetFE(0)->GetDof());
   rho0_gf.Update();
   x0_gf.Update();
   qdata.Resize(dim, NE, ir.GetNPoints());
   qdata_is_current = false;
   forcemat_is_assembled = false;
   delete ForcePA; ForcePA = nullptr;
   delete VMassPA; VMassPA = nullptr;
   delete EMassPA; EMassPA = nullptr;
   delete VMassPA_Jprec; VMassPA_Jprec = nullptr;
   delete qupdate; qupdate = nullptr;
   one.SetSize(L2Vsize);
   one = 1.0;
   rhs.SetSize(H1Vsize);
   e_rhs.SetSize(L2Vsize);

   if (quick) { return; }

   // go back to initial mesh configuration temporarily
   int own_nodes = 0;
   GridFunction *x_gf = &x0_gf;
   pmesh->SwapNodes(x_gf, own_nodes);

   if (p_assembly)
   {
      gamma_gf.Update();
      pmesh->DeleteGeometricFactors();
      qupdate = new QUpdate(dim, NE, Q1D, use_viscosity, use_vorticity, cfl,
                            &timer, gamma_gf, ir, H1, L2);
      ForcePA = new ForcePAOperator(qdata, H1, L2, ir);
      VMassPA = new MassPAOperator(H1c, ir, rho0_coeff);
      EMassPA = new MassPAOperator(L2, ir, rho0_coeff);
      // Inside the above constructors for mass, there is reordering of the mesh
      // nodes which is performed on the host. Since the mesh nodes are a
      // subvector, so we need to sync with the rest of the base vector (which
      // is assumed to be in the memory space used by the mfem::Device).
      H1.GetParMesh()->GetNodes()->ReadWrite();
      // Attributes 1/2/3 correspond to fixed-x/y/z boundaries, i.e.,
      // we must enforce v_x/y/z = 0 for the velocity components.
      const int bdr_attr_max = H1.GetMesh()->bdr_attributes.Max();
      Array<int> ess_bdr(bdr_attr_max);
      for (int c = 0; c < dim; c++)
      {
         ess_bdr = 0;
         ess_bdr[c] = 1;
         H1c.GetEssentialTrueDofs(ess_bdr, c_tdofs[c]);
         c_tdofs[c].Read();
      }
      X.SetSize(H1c.GetTrueVSize());
      B.SetSize(H1c.GetTrueVSize());
      X.UseDevice(true);
      B.UseDevice(true);
      rhs.UseDevice(true);
      e_rhs.UseDevice(true);

      // Setup the preconditioner of the velocity mass operator.
      // BC are handled by the VMassPA, so ess_tdofs here can be empty.
      Array<int> ess_tdofs;
      VMassPA_Jprec = new OperatorJacobiSmoother(VMassPA->GetBF(), ess_tdofs);
      CG_VMass.SetPreconditioner(*VMassPA_Jprec);

      CG_VMass.SetOperator(*VMassPA);
      CG_VMass.SetRelTol(cg_rel_tol);
      CG_VMass.SetAbsTol(0.0);
      CG_VMass.SetMaxIter(cg_max_iter);
      CG_VMass.SetPrintLevel(-1);

      CG_EMass.SetOperator(*EMassPA);
      CG_EMass.iterative_mode = false;
      CG_EMass.SetRelTol(cg_rel_tol);
      CG_EMass.SetAbsTol(0.0);
      CG_EMass.SetMaxIter(cg_max_iter);
      CG_EMass.SetPrintLevel(-1);
   }
   else
   {
      Force.Update();
      Force.Assemble(0);
      Force.Finalize(0);
      Mv.Update();
      Mv.Assemble();
      Mv_spmat_copy = Mv.SpMat();
      Me.SetSize(l2dofs_cnt, l2dofs_cnt, NE);
      Me_inv.SetSize(l2dofs_cnt, l2dofs_cnt, NE);
      MassIntegrator mi(rho0_coeff, &ir);
      for (int e = 0; e < NE; e++)
      {
         DenseMatrixInverse inv(&Me(e));
         const FiniteElement &fe = *L2.GetFE(e);
         ElementTransformation &Tr = *L2.GetElementTransformation(e);
         mi.AssembleElementMatrix(fe, Tr, Me(e));
         inv.Factor();
         inv.GetInverseMatrix(Me_inv(e));
      }
   }
   // update 'rho0DetJ0' and 'Jac0inv' at all quadrature points
   // TODO: remove code duplication
   int Ne, ne = NE;
   double Volume, vol = 0.0;
   if (dim > 1 && p_assembly)
   {
      Rho0DetJ0Vol(dim, NE, ir, pmesh, L2, rho0_gf, qdata, vol);
   }
   else
   {
      const int NQ = ir.GetNPoints();
      Vector rho_vals(NQ);
      for (int e = 0; e < NE; e++)
      {
         rho0_gf.GetValues(e, ir, rho_vals);
         ElementTransformation *T = H1.GetElementTransformation(e);
         for (int q = 0; q < NQ; q++)
         {
            const IntegrationPoint &ip = ir.IntPoint(q);
            T->SetIntPoint(&ip);
            DenseMatrixInverse Jinv(T->Jacobian());
            Jinv.GetInverseMatrix(qdata.Jac0inv(e*NQ + q));
            const double rho0DetJ0 = T->Weight() * rho_vals(q);
            qdata.rho0DetJ0w(e*NQ + q) = rho0DetJ0 * ir.IntPoint(q).weight;
         }
      }
      for (int e = 0; e < NE; e++) { vol += pmesh->GetElementVolume(e); }
   }
   MPI_Allreduce(&vol, &Volume, 1, MPI_DOUBLE, MPI_SUM, pmesh->GetComm());
   MPI_Allreduce(&ne, &Ne, 1, MPI_INT, MPI_SUM, pmesh->GetComm());
   switch (pmesh->GetElementBaseGeometry(0))
   {
      case Geometry::SEGMENT: qdata.h0 = Volume / Ne; break;
      case Geometry::SQUARE: qdata.h0 = sqrt(Volume / Ne); break;
      case Geometry::TRIANGLE: qdata.h0 = sqrt(2.0 * Volume / Ne); break;
      case Geometry::CUBE: qdata.h0 = pow(Volume / Ne, 1./3.); break;
      case Geometry::TETRAHEDRON: qdata.h0 = pow(6.0 * Volume / Ne, 1./3.); break;
      default: MFEM_ABORT("Unknown zone type!");
   }
   qdata.h0 /= (double) H1.GetOrder(0);

   // swap back to deformed mesh configuration
   pmesh->SwapNodes(x_gf, own_nodes);
}

void LagrangianHydroOperator::Mult(const Vector &S, Vector &dS_dt) const
{
   // Make sure that the mesh positions correspond to the ones in S. This is
   // needed only because some mfem time integrators don't update the solution
   // vector at every intermediate stage (hence they don't change the mesh).
   UpdateMesh(S);
   // The monolithic BlockVector stores the unknown fields as follows:
   // (Position, Velocity, Specific Internal Energy).
   Vector* sptr = const_cast<Vector*>(&S);
   ParGridFunction v;
   const int VsizeH1 = H1.GetVSize();
   v.MakeRef(&H1, *sptr, VsizeH1);
   // Set dx_dt = v (explicit).
   ParGridFunction dx;
   dx.MakeRef(&H1, dS_dt, 0);
   dx = v;
   SolveVelocity(S, dS_dt);
   SolveEnergy(S, v, dS_dt);
   qdata_is_current = false;
}

void LagrangianHydroOperator::SolveVelocity(const Vector &S,
                                            Vector &dS_dt) const
{
   UpdateQuadratureData(S);
   AssembleForceMatrix();
   // The monolithic BlockVector stores the unknown fields as follows:
   // (Position, Velocity, Specific Internal Energy).
   ParGridFunction dv;
   dv.MakeRef(&H1, dS_dt, H1Vsize);
   dv = 0.0;

   ParGridFunction accel_src_gf;
   if (source_type == 2)
   {
      accel_src_gf.SetSpace(&H1);
      RTCoefficient accel_coeff(dim);
      accel_src_gf.ProjectCoefficient(accel_coeff);
      accel_src_gf.Read();
   }

   if (p_assembly)
   {
      timer.sw_force.Start();
      ForcePA->Mult(one, rhs);
      timer.sw_force.Stop();
      rhs.Neg();

      // Partial assembly solve for each velocity component
      const int size = H1c.GetVSize();
      const Operator *Pconf = H1c.GetProlongationMatrix();
      for (int c = 0; c < dim; c++)
      {
         dvc_gf.MakeRef(&H1c, dS_dt, H1Vsize + c*size);
         rhs_c_gf.MakeRef(&H1c, rhs, c*size);

         if (Pconf) { Pconf->MultTranspose(rhs_c_gf, B); }
         else { B = rhs_c_gf; }

         if (source_type == 2)
         {
            ParGridFunction accel_comp;
            accel_comp.MakeRef(&H1c, accel_src_gf, c*size);
            Vector AC;
            accel_comp.GetTrueDofs(AC);
            Vector BA(AC.Size());
            VMassPA->MultFull(AC, BA);
            B += BA;
         }

         H1c.GetRestrictionMatrix()->Mult(dvc_gf, X);
         VMassPA->SetEssentialTrueDofs(c_tdofs[c]);
         VMassPA->EliminateRHS(B);
         timer.sw_cgH1.Start();
         CG_VMass.Mult(B, X);
         timer.sw_cgH1.Stop();
         timer.H1iter += CG_VMass.GetNumIterations();
         if (Pconf) { Pconf->Mult(X, dvc_gf); }
         else { dvc_gf = X; }
         // We need to sync the subvector 'dvc_gf' with its base vector
         // because it may have been moved to a different memory space.
         dvc_gf.GetMemory().SyncAlias(dS_dt.GetMemory(), dvc_gf.Size());
      }
   }
   else
   {
      timer.sw_force.Start();
      Force.Mult(one, rhs);
      timer.sw_force.Stop();
      rhs.Neg();

      if (source_type == 2)
      {
         Vector rhs_accel(rhs.Size());
         Mv_spmat_copy.Mult(accel_src_gf, rhs_accel);
         rhs += rhs_accel;
      }

      HypreParMatrix A;
      Mv.FormLinearSystem(ess_tdofs, dv, rhs, A, X, B);

      CGSolver cg(H1.GetParMesh()->GetComm());
      HypreSmoother prec;
      prec.SetType(HypreSmoother::Jacobi, 1);
      cg.SetPreconditioner(prec);
      cg.SetOperator(A);
      cg.SetRelTol(cg_rel_tol);
      cg.SetAbsTol(0.0);
      cg.SetMaxIter(cg_max_iter);
      cg.SetPrintLevel(-1);
      timer.sw_cgH1.Start();
      cg.Mult(B, X);
      timer.sw_cgH1.Stop();
      timer.H1iter += cg.GetNumIterations();
      Mv.RecoverFEMSolution(X, rhs, dv);
   }
}

void LagrangianHydroOperator::SolveEnergy(const Vector &S, const Vector &v,
                                          Vector &dS_dt) const
{
   UpdateQuadratureData(S);
   AssembleForceMatrix();

   // The monolithic BlockVector stores the unknown fields as follows:
   // (Position, Velocity, Specific Internal Energy).
   ParGridFunction de;
   de.MakeRef(&L2, dS_dt, H1Vsize*2);
   de = 0.0;

   // Solve for energy, assemble the energy source if such exists.
   LinearForm *e_source = nullptr;
   if (source_type == 1) // 2D Taylor-Green.
   {
      e_source = new LinearForm(&L2);
      TaylorCoefficient coeff;
      DomainLFIntegrator *d = new DomainLFIntegrator(coeff, &ir);
      e_source->AddDomainIntegrator(d);
      e_source->Assemble();
   }

   Array<int> l2dofs;
   if (p_assembly)
   {
      timer.sw_force.Start();
      ForcePA->MultTranspose(v, e_rhs);
      timer.sw_force.Stop();
      if (e_source) { e_rhs += *e_source; }
      timer.sw_cgL2.Start();
      CG_EMass.Mult(e_rhs, de);
      timer.sw_cgL2.Stop();
      const HYPRE_Int cg_num_iter = CG_EMass.GetNumIterations();
      timer.L2iter += (cg_num_iter==0) ? 1 : cg_num_iter;
      // Move the memory location of the subvector 'de' to the memory
      // location of the base vector 'dS_dt'.
      de.GetMemory().SyncAlias(dS_dt.GetMemory(), de.Size());
   }
   else // not p_assembly
   {
      timer.sw_force.Start();
      Force.MultTranspose(v, e_rhs);
      timer.sw_force.Stop();
      if (e_source) { e_rhs += *e_source; }
      Vector loc_rhs(l2dofs_cnt), loc_de(l2dofs_cnt);
      for (int e = 0; e < NE; e++)
      {
         L2.GetElementDofs(e, l2dofs);
         e_rhs.GetSubVector(l2dofs, loc_rhs);
         timer.sw_cgL2.Start();
         Me_inv(e).Mult(loc_rhs, loc_de);
         timer.sw_cgL2.Stop();
         timer.L2iter += 1;
         de.SetSubVector(l2dofs, loc_de);
      }
   }
   delete e_source;
}

void LagrangianHydroOperator::UpdateMesh(const Vector &S) const
{
   Vector* sptr = const_cast<Vector*>(&S);
   x_gf.MakeRef(&H1, *sptr, 0);
   H1.GetParMesh()->NewNodes(x_gf, false);
}

double LagrangianHydroOperator::GetTimeStepEstimate(const Vector &S) const
{
   UpdateMesh(S);
   UpdateQuadratureData(S);
   double glob_dt_est;
   const MPI_Comm comm = H1.GetParMesh()->GetComm();
   MPI_Allreduce(&qdata.dt_est, &glob_dt_est, 1, MPI_DOUBLE, MPI_MIN, comm);
   return glob_dt_est;
}

void LagrangianHydroOperator::ResetTimeStepEstimate() const
{
   qdata.dt_est = std::numeric_limits<double>::infinity();
}

void LagrangianHydroOperator::ComputeDensity(ParGridFunction &rho) const
{
   rho.SetSpace(&L2);
   DenseMatrix Mrho(l2dofs_cnt);
   Vector rhs(l2dofs_cnt), rho_z(l2dofs_cnt);
   Array<int> dofs(l2dofs_cnt);
   DenseMatrixInverse inv(&Mrho);
   MassIntegrator mi(&ir);
   DensityIntegrator di(qdata);
   di.SetIntRule(&ir);
   for (int e = 0; e < NE; e++)
   {
      const FiniteElement &fe = *L2.GetFE(e);
      ElementTransformation &eltr = *L2.GetElementTransformation(e);
      di.AssembleRHSElementVect(fe, eltr, rhs);
      mi.AssembleElementMatrix(fe, eltr, Mrho);
      inv.Factor();
      inv.Mult(rhs, rho_z);
      L2.GetElementDofs(e, dofs);
      rho.SetSubVector(dofs, rho_z);
   }
}

<<<<<<< HEAD
=======


double ComputeVolumeIntegral(const int DIM, const int NE,const int NQ,
                             const int Q1D,const int VDIM,const double ln_norm,
                             const mfem::Vector& mass, const mfem::Vector& f)
{

   auto f_vals = mfem::Reshape(f.Read(),VDIM,NQ, NE);
   mfem::Vector integrand(NE*NQ);
   auto I = Reshape(integrand.Write(), NQ, NE);

   if (DIM == 1)
   {
      for (int e=0; e < NE; ++e)
      {
         for (int q = 0; q < NQ; ++q)
         {
            double vmag = 0;
            for (int k = 0; k < VDIM; k++)
            {
               vmag += pow(f_vals(k,q,e),ln_norm);
            }
            I(q,e) = vmag;
         }
      }
   }
   else if (DIM == 2)
   {
      MFEM_FORALL_2D(e, NE, Q1D, Q1D, 1,
      {
         MFEM_FOREACH_THREAD(qy,y,Q1D)
         {
            MFEM_FOREACH_THREAD(qx,x,Q1D)
            {
               const int q = qx + qy * Q1D;
               double vmag = 0;
               for (int k = 0; k < VDIM; k++)
               {
                  vmag += pow(f_vals(k,q,e),ln_norm);
               }
               I(q,e) = vmag;
            }
         }
      });
   }
   else if (DIM == 3)
   {
      MFEM_FORALL_3D(e, NE, Q1D, Q1D, Q1D,
      {
         MFEM_FOREACH_THREAD(qz,z,Q1D)
         {
            MFEM_FOREACH_THREAD(qy,y,Q1D)
            {
               MFEM_FOREACH_THREAD(qx,x,Q1D)
               {
                  const int q = qx + (qy + qz * Q1D) * Q1D;
                  double vmag = 0;
                  for (int k = 0; k < VDIM; k++)
                  {
                     vmag += pow(f_vals(k,q,e),ln_norm);
                  }
                  I(q,e) = vmag;
               }
            }
         }
      });

   }
   const double integral = integrand * mass;
   return integral;

}
>>>>>>> 48bba3a6
double LagrangianHydroOperator::InternalEnergy(const ParGridFunction &gf) const
{
   double glob_ie = 0.0;

   // get the restriction and interpolator objects
   const QuadratureInterpolator* l2_interpolator = L2.GetQuadratureInterpolator(
                                                      ir);
   l2_interpolator->SetOutputLayout(QVectorLayout::byVDIM);
   auto L2r = L2.GetElementRestriction(ElementDofOrdering::LEXICOGRAPHIC);
   const int NQ = ir.GetNPoints();
   const int ND = L2.GetFE(0)->GetDof();
   Vector e_vector(NE*ND), eintQ(NE*NQ);

   // Get internal energy at the quadrature points
   L2r->Mult(gf, e_vector);
   l2_interpolator->Values(e_vector, eintQ);

<<<<<<< HEAD
   const double internal_energy =
      ComputeVolumeIntegral(dim, NE, NQ, Q1D, 1, 1.0, qdata.rho0DetJ0w,eintQ);
=======
   double internal_energy = ComputeVolumeIntegral(dim,NE,NQ,Q1D,1,1.0,
                                                  qdata.rho0DetJ0w,eintQ);
>>>>>>> 48bba3a6

   MPI_Allreduce(&internal_energy, &glob_ie, 1, MPI_DOUBLE, MPI_SUM,
                 L2.GetParMesh()->GetComm());

   return glob_ie;
}

double LagrangianHydroOperator::KineticEnergy(const ParGridFunction &v) const
{
   double glob_ke = 0.0;
<<<<<<< HEAD

   // get the restriction and interpolator objects
   const QuadratureInterpolator* h1_interpolator = H1.GetQuadratureInterpolator(
                                                      ir);
   h1_interpolator->SetOutputLayout(QVectorLayout::byVDIM);
   auto H1r = H1.GetElementRestriction(ElementDofOrdering::LEXICOGRAPHIC);
   const int NQ = ir.GetNPoints();
   const int ND = H1.GetFE(0)->GetDof();
   Vector e_vector(dim*NE*ND), ekinQ(dim*NE*NQ);

   // Get internal energy at the quadrature points
   H1r->Mult(v, e_vector);
   h1_interpolator->Values(e_vector, ekinQ);
=======

   // get the restriction and interpolator objects
   const QuadratureInterpolator* h1_interpolator = H1.GetQuadratureInterpolator(
                                                      ir);
   h1_interpolator->SetOutputLayout(QVectorLayout::byVDIM);
   auto H1r = H1.GetElementRestriction(ElementDofOrdering::LEXICOGRAPHIC);
   const int NQ = ir.GetNPoints();
   const int ND = H1.GetFE(0)->GetDof();
   Vector e_vector(dim*NE*ND), ekinQ(dim*NE*NQ);

   // Get internal energy at the quadrature points
   H1r->Mult(v, e_vector);
   h1_interpolator->Values(e_vector, ekinQ);

   // Get the IE, initial weighted mass

   double kinetic_energy = ComputeVolumeIntegral(dim,NE,NQ,Q1D,dim,2.0,
                                                 qdata.rho0DetJ0w,ekinQ);

   MPI_Allreduce(&kinetic_energy, &glob_ke, 1, MPI_DOUBLE, MPI_SUM,
                 H1.GetParMesh()->GetComm());
>>>>>>> 48bba3a6

   // Get the IE, initial weighted mass
   double kinetic_energy =
      hydrodynamics::ComputeVolumeIntegral(dim, NE, NQ, Q1D, dim, 2.0,
                                           qdata.rho0DetJ0w, ekinQ);
   MPI_Allreduce(&kinetic_energy, &glob_ke, 1, MPI_DOUBLE, MPI_SUM,
                 H1.GetParMesh()->GetComm());
   return 0.5*glob_ke;
}

void LagrangianHydroOperator::PrintTimingData(bool IamRoot, int steps,
                                              const bool fom) const
{
   const MPI_Comm com = H1.GetComm();
   double my_rt[5], T[5];
   my_rt[0] = timer.sw_cgH1.RealTime();
   my_rt[1] = timer.sw_cgL2.RealTime();
   my_rt[2] = timer.sw_force.RealTime();
   my_rt[3] = timer.sw_qdata.RealTime();
   my_rt[4] = my_rt[0] + my_rt[2] + my_rt[3];
   MPI_Reduce(my_rt, T, 5, MPI_DOUBLE, MPI_MAX, 0, com);

   HYPRE_Int mydata[3], alldata[3];
   mydata[0] = timer.L2dof * timer.L2iter;
   mydata[1] = timer.quad_tstep;
   mydata[2] = NE;
   MPI_Reduce(mydata, alldata, 3, HYPRE_MPI_INT, MPI_SUM, 0, com);

   if (IamRoot)
   {
      // FOM = (FOM1 * T1 + FOM2 * T2 + FOM3 * T3) / (T1 + T2 + T3)
      const HYPRE_Int H1iter = p_assembly ? (timer.H1iter/dim) : timer.H1iter;
      const double FOM1 = 1e-6 * H1GTVSize * H1iter / T[0];
      const double FOM2 = 1e-6 * steps * (H1GTVSize + L2GTVSize) / T[2];
      const double FOM3 = 1e-6 * alldata[1] * ir.GetNPoints() / T[3];
      const double FOM = (FOM1 * T[0] + FOM2 * T[2] + FOM3 * T[3]) / T[4];
      const double FOM0 = 1e-6 * steps * (H1GTVSize + L2GTVSize) / T[4];
      std::cout << std::endl;
      std::cout << "CG (H1) total time: " << T[0] << std::endl;
      std::cout << "CG (H1) rate (megadofs x cg_iterations / second): "
                << FOM1 << std::endl;
      std::cout << std::endl;
      std::cout << "CG (L2) total time: " << T[1] << std::endl;
      std::cout << "CG (L2) rate (megadofs x cg_iterations / second): "
                << 1e-6 * alldata[0] / T[1] << std::endl;
      std::cout << std::endl;
      std::cout << "Forces total time: " << T[2] << std::endl;
      std::cout << "Forces rate (megadofs x timesteps / second): "
                << FOM2 << std::endl;
      std::cout << std::endl;
      std::cout << "UpdateQuadData total time: " << T[3] << std::endl;
      std::cout << "UpdateQuadData rate (megaquads x timesteps / second): "
                << FOM3 << std::endl;
      std::cout << std::endl;
      std::cout << "Major kernels total time (seconds): " << T[4] << std::endl;
      std::cout << "Major kernels total rate (megadofs x time steps / second): "
                << FOM << std::endl;
      if (!fom) { return; }
      const int QPT = ir.GetNPoints();
      const HYPRE_Int GNZones = alldata[2];
      const long ndofs = 2*H1GTVSize + L2GTVSize + QPT*GNZones;
      std::cout << std::endl;
      std::cout << "| Ranks " << "| Zones   "
                << "| H1 dofs " << "| L2 dofs "
                << "| QP "      << "| N dofs   "
                << "| FOM0   "
                << "| FOM1   " << "| T1   "
                << "| FOM2   " << "| T2   "
                << "| FOM3   " << "| T3   "
                << "| FOM    " << "| TT   "
                << "|" << std::endl;
      std::cout << std::setprecision(3);
      std::cout << "| " << std::setw(6) << H1.GetNRanks()
                << "| " << std::setw(8) << GNZones
                << "| " << std::setw(8) << H1GTVSize
                << "| " << std::setw(8) << L2GTVSize
                << "| " << std::setw(3) << QPT
                << "| " << std::setw(9) << ndofs
                << "| " << std::setw(7) << FOM0
                << "| " << std::setw(7) << FOM1
                << "| " << std::setw(5) << T[0]
                << "| " << std::setw(7) << FOM2
                << "| " << std::setw(5) << T[2]
                << "| " << std::setw(7) << FOM3
                << "| " << std::setw(5) << T[3]
                << "| " << std::setw(7) << FOM
                << "| " << std::setw(5) << T[4]
                << "| " << std::endl;
   }
}

// Smooth transition between 0 and 1 for x in [-eps, eps].
MFEM_HOST_DEVICE inline double smooth_step_01(double x, double eps)
{
   const double y = (x + eps) / (2.0 * eps);
   if (y < 0.0) { return 0.0; }
   if (y > 1.0) { return 1.0; }
   return (3.0 - 2.0 * y) * y * y;
}

void LagrangianHydroOperator::UpdateQuadratureData(const Vector &S) const
{
   if (qdata_is_current) { return; }

   qdata_is_current = true;
   forcemat_is_assembled = false;

   zone_max_visc.SetSize(NE);
   zone_max_visc = 0.0;

   zone_vgrad.SetSize(NE);
   zone_vgrad = 0.0;

   if (dim > 1 && p_assembly)
   {
      qupdate->UpdateQuadratureData(S, qdata, zone_max_visc, zone_vgrad);
      return;
   }

   // This code is only for the 1D/FA mode
   timer.sw_qdata.Start();
   qdata.rho0DetJ0w.HostRead();
   const int nqp = ir.GetNPoints();
   ParGridFunction x, v, e;
   Vector* sptr = const_cast<Vector*>(&S);
   x.MakeRef(&H1, *sptr, 0);
   v.MakeRef(&H1, *sptr, H1.GetVSize());
   e.MakeRef(&L2, *sptr, 2*H1.GetVSize());
   Vector e_vals;
   DenseMatrix Jpi(dim), sgrad_v(dim), Jinv(dim), stress(dim), stressJiT(dim);

   // Batched computations are needed, because hydrodynamic codes usually
   // involve expensive computations of material properties. Although this
   // miniapp uses simple EOS equations, we still want to represent the batched
   // cycle structure.
   int nzones_batch = 3;
   const int nbatches =  NE / nzones_batch + 1; // +1 for the remainder.
   int nqp_batch = nqp * nzones_batch;
   double *gamma_b = new double[nqp_batch],
   *rho_b = new double[nqp_batch],
   *e_b   = new double[nqp_batch],
   *p_b   = new double[nqp_batch],
   *cs_b  = new double[nqp_batch];
   // Jacobians of reference->physical transformations for all quadrature points
   // in the batch.
   DenseTensor *Jpr_b = new DenseTensor[nzones_batch];
   for (int b = 0; b < nbatches; b++)
   {
      int z_id = b * nzones_batch; // Global index over zones.
      // The last batch might not be full.
      if (z_id == NE) { break; }
      else if (z_id + nzones_batch > NE)
      {
         nzones_batch = NE - z_id;
         nqp_batch    = nqp * nzones_batch;
      }

      double min_detJ = std::numeric_limits<double>::infinity();
      for (int z = 0; z < nzones_batch; z++)
      {
         ElementTransformation *T = H1.GetElementTransformation(z_id);
         Jpr_b[z].SetSize(dim, dim, nqp);
         e.GetValues(z_id, ir, e_vals);
         for (int q = 0; q < nqp; q++)
         {
            const IntegrationPoint &ip = ir.IntPoint(q);
            T->SetIntPoint(&ip);
            Jpr_b[z](q) = T->Jacobian();
            const double detJ = Jpr_b[z](q).Det();
            min_detJ = fmin(min_detJ, detJ);
            const int idx = z * nqp + q;
            // Assuming piecewise constant gamma that moves with the mesh.
            gamma_b[idx] = gamma_gf(z_id);
            rho_b[idx] = qdata.rho0DetJ0w(z_id*nqp + q) / detJ / ip.weight;
            e_b[idx] = fmax(0.0, e_vals(q));
         }
         ++z_id;
      }

      // Batched computation of material properties.
      ComputeMaterialProperties(nqp_batch, gamma_b, rho_b, e_b, p_b, cs_b);

      z_id -= nzones_batch;
      for (int z = 0; z < nzones_batch; z++)
      {
         ElementTransformation *T = H1.GetElementTransformation(z_id);
         for (int q = 0; q < nqp; q++)
         {
            const IntegrationPoint &ip = ir.IntPoint(q);
            T->SetIntPoint(&ip);
            // Note that the Jacobian was already computed above. We've chosen
            // not to store the Jacobians for all batched quadrature points.
            const DenseMatrix &Jpr = Jpr_b[z](q);
            CalcInverse(Jpr, Jinv);
            const double detJ = Jpr.Det(), rho = rho_b[z*nqp + q],
                         p = p_b[z*nqp + q], sound_speed = cs_b[z*nqp + q];
            stress = 0.0;
            for (int d = 0; d < dim; d++) { stress(d, d) = -p; }
            double visc_coeff = 0.0, det_v_grad = 0.0;
            if (use_viscosity)
            {
               // Compression-based length scale at the point. The first
               // eigenvector of the symmetric velocity gradient gives the
               // direction of maximal compression. This is used to define the
               // relative change of the initial length scale.
               v.GetVectorGradient(*T, sgrad_v);

               double vorticity_coeff = 1.0;
               if (use_vorticity)
               {
                  const double grad_norm = sgrad_v.FNorm();
                  const double div_v = fabs(sgrad_v.Trace());
                  vorticity_coeff = (grad_norm > 0.0) ? div_v / grad_norm : 1.0;
               }

               sgrad_v.Symmetrize();
               det_v_grad = sgrad_v.Det();
               double eig_val_data[3], eig_vec_data[9];
               if (dim==1)
               {
                  eig_val_data[0] = sgrad_v(0, 0);
                  eig_vec_data[0] = 1.;
               }
               else { sgrad_v.CalcEigenvalues(eig_val_data, eig_vec_data); }
               Vector compr_dir(eig_vec_data, dim);
               // Computes the initial->physical transformation Jacobian.
               mfem::Mult(Jpr, qdata.Jac0inv(z_id*nqp + q), Jpi);
               Vector ph_dir(dim); Jpi.Mult(compr_dir, ph_dir);
               // Change of the initial mesh size in the compression direction.
               const double h = qdata.h0 * ph_dir.Norml2() /
                                compr_dir.Norml2();
               // Measure of maximal compression.
               const double mu = eig_val_data[0];
               visc_coeff = 2.0 * rho * h * h * fabs(mu);
               // The following represents a "smooth" version of the statement
               // "if (mu < 0) visc_coeff += 0.5 rho h sound_speed".  Note that
               // eps must be scaled appropriately if a different unit system is
               // being used.
               const double eps = 1e-12;
               visc_coeff += 0.5 * rho * h * sound_speed * vorticity_coeff *
                             (1.0 - smooth_step_01(mu - 2.0 * eps, eps));
               stress.Add(visc_coeff, sgrad_v);
            }
            // Time step estimate at the point. Here the more relevant length
            // scale is related to the actual mesh deformation; we use the min
            // singular value of the ref->physical Jacobian. In addition, the
            // time step estimate should be aware of the presence of shocks.
            const double h_min =
               Jpr.CalcSingularvalue(dim-1) / (double) H1.GetOrder(0);
            const double inv_dt = sound_speed / h_min +
                                  2.5 * visc_coeff / rho / h_min / h_min;
            if (min_detJ < 0.0)
            {
               // This will force repetition of the step with smaller dt.
               qdata.dt_est = 0.0;
            }
            else
            {
               if (inv_dt>0.0)
               {
                  qdata.dt_est = fmin(qdata.dt_est, cfl*(1.0/inv_dt));
               }
            }
            // Quadrature data for partial assembly of the force operator.
            MultABt(stress, Jinv, stressJiT);
            stressJiT *= ir.IntPoint(q).weight * detJ;
            for (int vd = 0 ; vd < dim; vd++)
            {
               for (int gd = 0; gd < dim; gd++)
               {
                  qdata.stressJinvT(vd)(z_id*nqp + q, gd) =
                     stressJiT(vd, gd);
               }
            }
            // Track maximum artificial viscosity per zone
            zone_max_visc(z_id) = std::max(visc_coeff, zone_max_visc(z_id));
            zone_vgrad(z_id) = std::max(std::abs(det_v_grad), zone_vgrad(z_id));
         }
         ++z_id;
      }
   }
   delete [] gamma_b;
   delete [] rho_b;
   delete [] e_b;
   delete [] p_b;
   delete [] cs_b;
   delete [] Jpr_b;
   timer.sw_qdata.Stop();
   timer.quad_tstep += NE;
}

/// Trace of a square matrix
template<int H, int W, typename T>
MFEM_HOST_DEVICE inline
double Trace(const T * __restrict__ data)
{
   double t = 0.0;
   for (int i = 0; i < W; i++) { t += data[i+i*H]; }
   return t;
}

template<int H, int W, typename T>
MFEM_HOST_DEVICE static inline
void SFNorm(double &scale_factor, double &scaled_fnorm2,
            const T * __restrict__ data)
{
   int i;
   constexpr int hw = H * W;
   T max_norm = 0.0, entry, fnorm2;

   for (i = 0; i < hw; i++)
   {
      entry = fabs(data[i]);
      if (entry > max_norm)
      {
         max_norm = entry;
      }
   }

   if (max_norm == 0.0)
   {
      scale_factor = scaled_fnorm2 = 0.0;
      return;
   }

   fnorm2 = 0.0;
   for (i = 0; i < hw; i++)
   {
      entry = data[i] / max_norm;
      fnorm2 += entry * entry;
   }

   scale_factor = max_norm;
   scaled_fnorm2 = fnorm2;
}

/// Compute the Frobenius norm of the matrix
template<int H, int W, typename T>
MFEM_HOST_DEVICE inline
double FNorm(const T * __restrict__ data)
{
   double s, n2;
   SFNorm<H,W>(s, n2, data);
   return s*sqrt(n2);
}

template<int DIM> MFEM_HOST_DEVICE static inline
void QUpdateBody(const int NE, const int e,
                 const int NQ, const int q,
                 const bool use_viscosity,
                 const bool use_vorticity,
                 const double h0,
                 const double h1order,
                 const double cfl,
                 const double infinity,
                 double* __restrict__ Jinv,
                 double* __restrict__ stress,
                 double* __restrict__ sgrad_v,
                 double* __restrict__ eig_val_data,
                 double* __restrict__ eig_vec_data,
                 double* __restrict__ compr_dir,
                 double* __restrict__ Jpi,
                 double* __restrict__ ph_dir,
                 double* __restrict__ stressJiT,
                 const double* __restrict__ d_gamma,
                 const double* __restrict__ d_weights,
                 const double* __restrict__ d_Jacobians,
                 const double* __restrict__ d_rho0DetJ0w,
                 const double* __restrict__ d_e_quads,
                 const double* __restrict__ d_grad_v_ext,
                 const double* __restrict__ d_Jac0inv,
                 double *d_dt_est,
                 double *d_el_max_visc,
                 double *d_el_max_vgrad,
                 double *d_stressJinvT)
{
   constexpr int DIM2 = DIM*DIM;
   double min_detJ = infinity;

   const int eq = e * NQ + q;
   const double gamma = d_gamma[e];
   const double weight =  d_weights[q];
   const double inv_weight = 1. / weight;
   const double *J = d_Jacobians + DIM2*(NQ*e + q);
   const double detJ = kernels::Det<DIM>(J);
   min_detJ = fmin(min_detJ, detJ);
   kernels::CalcInverse<DIM>(J, Jinv);
   const double R = inv_weight * d_rho0DetJ0w[eq] / detJ;
   const double E = fmax(0.0, d_e_quads[eq]);
   const double P = (gamma - 1.0) * R * E;
   const double S = sqrt(gamma * (gamma - 1.0) * E);
   for (int k = 0; k < DIM2; k++) { stress[k] = 0.0; }
   for (int d = 0; d < DIM; d++) { stress[d*DIM+d] = -P; }
   double visc_coeff = 0.0, det_v_grad = 0.0;
   if (use_viscosity)
   {
      // Compression-based length scale at the point. The first
      // eigenvector of the symmetric velocity gradient gives the
      // direction of maximal compression. This is used to define the
      // relative change of the initial length scale.
      const double *dV = d_grad_v_ext + DIM2*(NQ*e + q);
      kernels::Mult(DIM, DIM, DIM, dV, Jinv, sgrad_v);

      double vorticity_coeff = 1.0;
      if (use_vorticity)
      {
         const double grad_norm = FNorm<DIM,DIM>(sgrad_v);
         const double div_v = fabs(Trace<DIM,DIM>(sgrad_v));
         vorticity_coeff = (grad_norm > 0.0) ? div_v / grad_norm : 1.0;
      }

      kernels::Symmetrize(DIM, sgrad_v);
      det_v_grad = kernels::Det<DIM>(sgrad_v);
      if (DIM == 1)
      {
         eig_val_data[0] = sgrad_v[0];
         eig_vec_data[0] = 1.;
      }
      else
      {
         kernels::CalcEigenvalues<DIM>(sgrad_v, eig_val_data, eig_vec_data);
      }
      for (int k=0; k<DIM; k++) { compr_dir[k] = eig_vec_data[k]; }
      // Computes the initial->physical transformation Jacobian.
      kernels::Mult(DIM, DIM, DIM, J, d_Jac0inv + eq*DIM*DIM, Jpi);
      kernels::Mult(DIM, DIM, Jpi, compr_dir, ph_dir);
      // Change of the initial mesh size in the compression direction.
      const double ph_dir_nl2 = kernels::Norml2(DIM, ph_dir);
      const double compr_dir_nl2 = kernels::Norml2(DIM, compr_dir);
      const double H = h0 * ph_dir_nl2 / compr_dir_nl2;
      // Measure of maximal compression.
      const double mu = eig_val_data[0];
      visc_coeff = 2.0 * R * H * H * fabs(mu);
      // The following represents a "smooth" version of the statement
      // "if (mu < 0) visc_coeff += 0.5 rho h sound_speed".  Note that
      // eps must be scaled appropriately if a different unit system is
      // being used.
      const double eps = 1e-12;
      visc_coeff += 0.5 * R * H  * S * vorticity_coeff *
                    (1.0 - smooth_step_01(mu-2.0*eps, eps));
      kernels::Add(DIM, DIM, visc_coeff, stress, sgrad_v, stress);
   }
   // Time step estimate at the point. Here the more relevant length
   // scale is related to the actual mesh deformation; we use the min
   // singular value of the ref->physical Jacobian. In addition, the
   // time step estimate should be aware of the presence of shocks.
   const double sv = kernels::CalcSingularvalue<DIM>(J, DIM - 1);
   const double h_min = sv / h1order;
   const double ih_min = 1. / h_min;
   const double irho_ih_min_sq = ih_min * ih_min / R ;
   const double idt = S * ih_min + 2.5 * visc_coeff * irho_ih_min_sq;
   if (min_detJ < 0.0)
   {
      // This will force repetition of the step with smaller dt.
      d_dt_est[eq] = 0.0;
   }
   else
   {
      if (idt > 0.0)
      {
         const double cfl_inv_dt = cfl / idt;
         d_dt_est[eq] = fmin(d_dt_est[eq], cfl_inv_dt);
      }
   }
   // Quadrature data for partial assembly of the force operator.
   kernels::MultABt(DIM, DIM, DIM, stress, Jinv, stressJiT);
   for (int k = 0; k < DIM2; k++) { stressJiT[k] *= weight * detJ; }
   for (int vd = 0 ; vd < DIM; vd++)
   {
      for (int gd = 0; gd < DIM; gd++)
      {
         const int offset = eq + NQ*NE*(gd + vd*DIM);
         d_stressJinvT[offset] = stressJiT[vd + gd*DIM];
      }
   }
   // Track maximum artificial viscosity per zone
   // /!\ Race condition, only used with the custom amr estimator
   d_el_max_visc[e] = fmax(visc_coeff, d_el_max_visc[e]);
   d_el_max_vgrad[e] = fmax(fabs(det_v_grad), d_el_max_vgrad[e]);
}

template<int DIM, int Q1D> static inline
void QKernel(const int NE, const int NQ,
             const bool use_viscosity,
             const bool use_vorticity,
             const double h0,
             const double h1order,
             const double cfl,
             const double infinity,
             const ParGridFunction &gamma_gf,
             const Array<double> &weights,
             const Vector &Jacobians,
             const Vector &rho0DetJ0w,
             const Vector &e_quads,
             const Vector &grad_v_ext,
             const DenseTensor &Jac0inv,
             Vector &dt_est,
             Vector &el_max_visc,
             Vector &el_max_vgrad,
             DenseTensor &stressJinvT)
{
   constexpr int DIM2 = DIM*DIM;
   const auto d_gamma = gamma_gf.Read();
   const auto d_weights = weights.Read();
   const auto d_Jacobians = Jacobians.Read();
   const auto d_rho0DetJ0w = rho0DetJ0w.Read();
   const auto d_e_quads = e_quads.Read();
   const auto d_grad_v_ext = grad_v_ext.Read();
   const auto d_Jac0inv = Read(Jac0inv.GetMemory(), Jac0inv.TotalSize());
   auto d_dt_est = dt_est.ReadWrite();
   auto d_max_visc = el_max_visc.ReadWrite();
   auto d_max_vgrad = el_max_vgrad.ReadWrite();
   auto d_stressJinvT = Write(stressJinvT.GetMemory(), stressJinvT.TotalSize());
   if (DIM == 2)
   {
      MFEM_FORALL_2D(e, NE, Q1D, Q1D, 1,
      {
         double Jinv[DIM2];
         double stress[DIM2];
         double sgrad_v[DIM2];
         double eig_val_data[3];
         double eig_vec_data[9];
         double compr_dir[DIM];
         double Jpi[DIM2];
         double ph_dir[DIM];
         double stressJiT[DIM2];
         MFEM_FOREACH_THREAD(qx,x,Q1D)
         {
            MFEM_FOREACH_THREAD(qy,y,Q1D)
            {
               QUpdateBody<DIM>(NE, e, NQ, qx + qy * Q1D,
               use_viscosity, use_vorticity, h0, h1order, cfl, infinity,
               Jinv, stress, sgrad_v, eig_val_data, eig_vec_data,
               compr_dir, Jpi, ph_dir, stressJiT,
               d_gamma, d_weights, d_Jacobians, d_rho0DetJ0w,
               d_e_quads, d_grad_v_ext, d_Jac0inv,
               d_dt_est, d_max_visc, d_max_vgrad, d_stressJinvT);
            }
         }
         MFEM_SYNC_THREAD;
      });
   }
   if (DIM == 3)
   {
      MFEM_FORALL_3D(e, NE, Q1D, Q1D, Q1D,
      {
         double Jinv[DIM2];
         double stress[DIM2];
         double sgrad_v[DIM2];
         double eig_val_data[3];
         double eig_vec_data[9];
         double compr_dir[DIM];
         double Jpi[DIM2];
         double ph_dir[DIM];
         double stressJiT[DIM2];
         MFEM_FOREACH_THREAD(qx,x,Q1D)
         {
            MFEM_FOREACH_THREAD(qy,y,Q1D)
            {
               MFEM_FOREACH_THREAD(qz,z,Q1D)
               {
                  QUpdateBody<DIM>(NE, e, NQ, qx + Q1D * (qy + qz * Q1D),
                  use_viscosity, use_vorticity, h0, h1order, cfl, infinity,
                  Jinv, stress, sgrad_v, eig_val_data, eig_vec_data,
                  compr_dir, Jpi, ph_dir, stressJiT,
                  d_gamma, d_weights, d_Jacobians, d_rho0DetJ0w,
                  d_e_quads, d_grad_v_ext, d_Jac0inv,
                  d_dt_est, d_max_visc, d_max_vgrad, d_stressJinvT);
               }
            }
         }
         MFEM_SYNC_THREAD;
      });
   }
}

void QUpdate::UpdateQuadratureData(const Vector &S,
                                   QuadratureData &qdata,
                                   Vector &zone_max_visc,
                                   Vector &zone_max_vgrad)
{
   timer->sw_qdata.Start();
   Vector* S_p = const_cast<Vector*>(&S);
   const int H1_size = H1.GetVSize();
   const double h1order = (double) H1.GetOrder(0);
   const double infinity = std::numeric_limits<double>::infinity();
   ParGridFunction x, v, e;
   x.MakeRef(&H1,*S_p, 0);
   H1R->Mult(x, e_vec);
   q1->SetOutputLayout(QVectorLayout::byVDIM);
   q1->Derivatives(e_vec, q_dx);
   v.MakeRef(&H1,*S_p, H1_size);
   H1R->Mult(v, e_vec);
   q1->Derivatives(e_vec, q_dv);
   e.MakeRef(&L2, *S_p, 2*H1_size);
   q2->SetOutputLayout(QVectorLayout::byVDIM);
   q2->Values(e, q_e);
   q_dt_est = qdata.dt_est;
   Vector &el_max_visc = zone_max_visc;
   Vector &el_max_vgrad = zone_max_vgrad;
   const int id = (dim << 4) | Q1D;
   typedef void (*fQKernel)(const int NE, const int NQ,
                            const bool use_viscosity,
                            const bool use_vorticity,
                            const double h0, const double h1order,
                            const double cfl, const double infinity,
                            const ParGridFunction &gamma_gf,
                            const Array<double> &weights,
                            const Vector &Jacobians, const Vector &rho0DetJ0w,
                            const Vector &e_quads, const Vector &grad_v_ext,
                            const DenseTensor &Jac0inv,
                            Vector &dt_est,
                            Vector &el_max_visc,
                            Vector &el_max_vgrad,
                            DenseTensor &stressJinvT);
   static std::unordered_map<int, fQKernel> qupdate =
   {
      {0x24,&QKernel<2,4>}, {0x26,&QKernel<2,6>}, {0x28,&QKernel<2,8>},
      {0x34,&QKernel<3,4>}, {0x36,&QKernel<3,6>}, {0x38,&QKernel<3,8>}
   };
   if (!qupdate[id])
   {
      mfem::out << "Unknown kernel 0x" << std::hex << id << std::endl;
      MFEM_ABORT("Unknown kernel");
   }
   qupdate[id](NE, NQ, use_viscosity, use_vorticity, qdata.h0, h1order,
               cfl, infinity, gamma_gf, ir.GetWeights(), q_dx,
               qdata.rho0DetJ0w, q_e, q_dv,
               qdata.Jac0inv,
               q_dt_est,
               el_max_visc, el_max_vgrad,
               qdata.stressJinvT);
   qdata.dt_est = q_dt_est.Min();
   timer->sw_qdata.Stop();
   timer->quad_tstep += NE;
}

void LagrangianHydroOperator::AssembleForceMatrix() const
{
   if (forcemat_is_assembled || p_assembly) { return; }
   Force = 0.0;
   timer.sw_force.Start();
   Force.Assemble();
   timer.sw_force.Stop();
   forcemat_is_assembled = true;
}

} // namespace hydrodynamics

void HydroODESolver::Init(TimeDependentOperator &tdop)
{
   ODESolver::Init(tdop);
   hydro_oper = dynamic_cast<hydrodynamics::LagrangianHydroOperator *>(f);
   MFEM_VERIFY(hydro_oper, "HydroSolvers expect LagrangianHydroOperator.");
}

void RK2AvgSolver::Init(TimeDependentOperator &tdop)
{
   HydroODESolver::Init(tdop);
   const Array<int> &block_offsets = hydro_oper->GetBlockOffsets();
   V.SetSize(block_offsets[1], mem_type);
   V.UseDevice(true);
   dS_dt.Update(block_offsets, mem_type);
   dS_dt = 0.0;
   S0.Update(block_offsets, mem_type);
}

void RK2AvgSolver::Step(Vector &S, double &t, double &dt)
{
   // The monolithic BlockVector stores the unknown fields as follows:
   // (Position, Velocity, Specific Internal Energy).
   S0.Vector::operator=(S);
   Vector &v0 = S0.GetBlock(1);
   Vector &dx_dt = dS_dt.GetBlock(0);
   Vector &dv_dt = dS_dt.GetBlock(1);

   // In each sub-step:
   // - Update the global state Vector S.
   // - Compute dv_dt using S.
   // - Update V using dv_dt.
   // - Compute de_dt and dx_dt using S and V.

   // -- 1.
   // S is S0.
   hydro_oper->UpdateMesh(S);
   hydro_oper->SolveVelocity(S, dS_dt);
   // V = v0 + 0.5 * dt * dv_dt;
   add(v0, 0.5 * dt, dv_dt, V);
   hydro_oper->SolveEnergy(S, V, dS_dt);
   dx_dt = V;

   // -- 2.
   // S = S0 + 0.5 * dt * dS_dt;
   add(S0, 0.5 * dt, dS_dt, S);
   hydro_oper->ResetQuadratureData();
   hydro_oper->UpdateMesh(S);
   hydro_oper->SolveVelocity(S, dS_dt);
   // V = v0 + 0.5 * dt * dv_dt;
   add(v0, 0.5 * dt, dv_dt, V);
   hydro_oper->SolveEnergy(S, V, dS_dt);
   dx_dt = V;

   // -- 3.
   // S = S0 + dt * dS_dt.
   add(S0, dt, dS_dt, S);
   hydro_oper->ResetQuadratureData();
   t += dt;
}

} // namespace mfem

#endif // MFEM_USE_MPI<|MERGE_RESOLUTION|>--- conflicted
+++ resolved
@@ -681,10 +681,6 @@
    }
 }
 
-<<<<<<< HEAD
-=======
-
-
 double ComputeVolumeIntegral(const int DIM, const int NE,const int NQ,
                              const int Q1D,const int VDIM,const double ln_norm,
                              const mfem::Vector& mass, const mfem::Vector& f)
@@ -755,7 +751,7 @@
    return integral;
 
 }
->>>>>>> 48bba3a6
+
 double LagrangianHydroOperator::InternalEnergy(const ParGridFunction &gf) const
 {
    double glob_ie = 0.0;
@@ -773,13 +769,8 @@
    L2r->Mult(gf, e_vector);
    l2_interpolator->Values(e_vector, eintQ);
 
-<<<<<<< HEAD
    const double internal_energy =
       ComputeVolumeIntegral(dim, NE, NQ, Q1D, 1, 1.0, qdata.rho0DetJ0w,eintQ);
-=======
-   double internal_energy = ComputeVolumeIntegral(dim,NE,NQ,Q1D,1,1.0,
-                                                  qdata.rho0DetJ0w,eintQ);
->>>>>>> 48bba3a6
 
    MPI_Allreduce(&internal_energy, &glob_ie, 1, MPI_DOUBLE, MPI_SUM,
                  L2.GetParMesh()->GetComm());
@@ -790,7 +781,6 @@
 double LagrangianHydroOperator::KineticEnergy(const ParGridFunction &v) const
 {
    double glob_ke = 0.0;
-<<<<<<< HEAD
 
    // get the restriction and interpolator objects
    const QuadratureInterpolator* h1_interpolator = H1.GetQuadratureInterpolator(
@@ -804,36 +794,14 @@
    // Get internal energy at the quadrature points
    H1r->Mult(v, e_vector);
    h1_interpolator->Values(e_vector, ekinQ);
-=======
-
-   // get the restriction and interpolator objects
-   const QuadratureInterpolator* h1_interpolator = H1.GetQuadratureInterpolator(
-                                                      ir);
-   h1_interpolator->SetOutputLayout(QVectorLayout::byVDIM);
-   auto H1r = H1.GetElementRestriction(ElementDofOrdering::LEXICOGRAPHIC);
-   const int NQ = ir.GetNPoints();
-   const int ND = H1.GetFE(0)->GetDof();
-   Vector e_vector(dim*NE*ND), ekinQ(dim*NE*NQ);
-
-   // Get internal energy at the quadrature points
-   H1r->Mult(v, e_vector);
-   h1_interpolator->Values(e_vector, ekinQ);
 
    // Get the IE, initial weighted mass
-
    double kinetic_energy = ComputeVolumeIntegral(dim,NE,NQ,Q1D,dim,2.0,
                                                  qdata.rho0DetJ0w,ekinQ);
 
    MPI_Allreduce(&kinetic_energy, &glob_ke, 1, MPI_DOUBLE, MPI_SUM,
                  H1.GetParMesh()->GetComm());
->>>>>>> 48bba3a6
-
-   // Get the IE, initial weighted mass
-   double kinetic_energy =
-      hydrodynamics::ComputeVolumeIntegral(dim, NE, NQ, Q1D, dim, 2.0,
-                                           qdata.rho0DetJ0w, ekinQ);
-   MPI_Allreduce(&kinetic_energy, &glob_ke, 1, MPI_DOUBLE, MPI_SUM,
-                 H1.GetParMesh()->GetComm());
+
    return 0.5*glob_ke;
 }
 
